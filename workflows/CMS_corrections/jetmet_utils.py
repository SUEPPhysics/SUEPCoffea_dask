--- conflicted
+++ resolved
@@ -143,12 +143,6 @@
 def getCorrectedJetsFactory(Sample, isMC, era, jer=False, prefix=""):
 
     jec_stack_ak4 = makeJECStack(Sample, isMC, era, jer=jer, prefix=prefix)
-<<<<<<< HEAD
-=======
-
-=======
-    jec_stack_ak4 = makeJECStack(Sample, isMC, era, jer=jer)
->>>>>>> 799f7879
 
     name_map = jec_stack_ak4.blank_name_map
     name_map["JetPt"] = "pt"
