"""
SUEP_coffea_WH.py
Coffea producer for SUEP WH analysis. Uses fastjet package to recluster large jets:
https://github.com/scikit-hep/fastjet
Pietro Lugato, Chad Freer, Luca Lavezzo, Joey Reichert 2023
"""

import warnings

import awkward as ak
import numpy as np
import pandas as pd
import vector
from coffea import processor

warnings.simplefilter(action="ignore", category=pd.errors.PerformanceWarning)

# Importing SUEP specific functions
import workflows.SUEP_utils as SUEP_utils
import workflows.WH_utils as WH_utils

# Importing CMS corrections
from workflows.CMS_corrections.btag_utils import btagcuts, doBTagWeights, getBTagEffs
from workflows.CMS_corrections.golden_jsons_utils import applyGoldenJSON
from workflows.CMS_corrections.HEM_utils import jetHEMFilter
from workflows.CMS_corrections.jetmet_utils import apply_jecs
from workflows.CMS_corrections.PartonShower_utils import GetPSWeights
from workflows.CMS_corrections.Prefire_utils import GetPrefireWeights
from workflows.CMS_corrections.track_killing_utils import track_killing

# IO utils
from workflows.utils.pandas_accumulator import pandas_accumulator

# Set vector behavior
vector.register_awkward()


class SUEP_cluster_WH(processor.ProcessorABC):
    def __init__(
        self,
        isMC: int,
        era: str,
        sample: str,
        do_syst: bool,
        flag: bool,
        output_location=None,
    ) -> None:
        self._flag = flag
        self.do_syst = do_syst
        self.era = str(era).lower()
        self.isMC = isMC
        self.sample = sample
        self.output_location = output_location
        self.scouting = 0

    def HighestPTMethod(
        self,
        indices,
        events,
        output,
        out_label=None,
    ):

        #####################################################################################
        # ---- Track selection
        # Prepare the clean PFCand matched to tracks collection, imposing a dR > 0.4
        # cut on tracks from the selected lepton.
        #####################################################################################

        tracks, _ = WH_utils.getTracks(events, lepton=self.lepton, leptonIsolation=0.4)
        if self.isMC and "track_down" in out_label:
            tracks = track_killing(self, tracks)

        # save tracks variables
        output["vars"].loc(indices, "ntracks" + out_label, ak.num(tracks).to_list())
        deltaPhi_tracks_W = np.abs(tracks.deltaphi(self.W))
<<<<<<< HEAD
        output["vars"].loc(indices, "ntracks_dPhiW1p0" + out_label, ak.num(deltaPhi_tracks_W[deltaPhi_tracks_W < 1.0], axis=1))
        output["vars"].loc(indices, "trackspt_dPhiW1p0" + out_label, ak.sum(tracks.pt[deltaPhi_tracks_W < 1.0], axis=1))
        output["vars"].loc(indices, "ntracks_dPhiW0p4" + out_label, ak.num(deltaPhi_tracks_W[deltaPhi_tracks_W < 0.4], axis=1))
        output["vars"].loc(indices, "trackspt_dPhiW0p4" + out_label, ak.sum(tracks.pt[deltaPhi_tracks_W < 0.4], axis=1))
        output["vars"].loc(indices, "ntracks_dPhiW0p2" + out_label, ak.num(deltaPhi_tracks_W[deltaPhi_tracks_W < 0.2], axis=1))
        output["vars"].loc(indices, "trackspt_dPhiW0p2" + out_label, ak.sum(tracks.pt[deltaPhi_tracks_W < 0.2], axis=1))
        deltaPhi_tracks_MET = np.abs(tracks.deltaphi(self.MET))
        output["vars"].loc(indices, "ntracks_dPhiMET1p0" + out_label, ak.num(deltaPhi_tracks_MET[deltaPhi_tracks_MET < 1.0], axis=1))
        output["vars"].loc(indices, "trackspt_dPhiMET1p0" + out_label, ak.sum(tracks.pt[deltaPhi_tracks_MET < 1.0], axis=1))
        output["vars"].loc(indices, "ntracks_dPhiMET0p4" + out_label, ak.num(deltaPhi_tracks_MET[deltaPhi_tracks_MET < 0.4], axis=1))
        output["vars"].loc(indices, "trackspt_dPhiMET0p4" + out_label, ak.sum(tracks.pt[deltaPhi_tracks_MET < 0.4], axis=1))
        output["vars"].loc(indices, "ntracks_dPhiMET0p2" + out_label, ak.num(deltaPhi_tracks_MET[deltaPhi_tracks_MET < 0.2], axis=1))
        output["vars"].loc(indices, "trackspt_dPhiMET0p2" + out_label, ak.sum(tracks.pt[deltaPhi_tracks_MET < 0.2], axis=1))
=======
        output["vars"].loc(
            indices,
            "ntracks_dPhiW1p0" + out_label,
            ak.num(deltaPhi_tracks_W[deltaPhi_tracks_W < 1.0], axis=1),
        )
        output["vars"].loc(
            indices,
            "trackspt_dPhiW1p0" + out_label,
            ak.sum(tracks.pt[deltaPhi_tracks_W < 1.0], axis=1),
        )
        output["vars"].loc(
            indices,
            "ntracks_dPhiW0p4" + out_label,
            ak.num(deltaPhi_tracks_W[deltaPhi_tracks_W < 0.4], axis=1),
        )
        output["vars"].loc(
            indices,
            "trackspt_dPhiW0p4" + out_label,
            ak.sum(tracks.pt[deltaPhi_tracks_W < 0.4], axis=1),
        )
        output["vars"].loc(
            indices,
            "ntracks_dPhiW0p2" + out_label,
            ak.num(deltaPhi_tracks_W[deltaPhi_tracks_W < 0.2], axis=1),
        )
        output["vars"].loc(
            indices,
            "trackspt_dPhiW0p2" + out_label,
            ak.sum(tracks.pt[deltaPhi_tracks_W < 0.2], axis=1),
        )
        deltaPhi_tracks_MET = np.abs(tracks.deltaphi(self.MET))
        output["vars"].loc(
            indices,
            "ntracks_dPhiMET1p0" + out_label,
            ak.num(deltaPhi_tracks_MET[deltaPhi_tracks_MET < 1.0], axis=1),
        )
        output["vars"].loc(
            indices,
            "trackspt_dPhiMET1p0" + out_label,
            ak.sum(tracks.pt[deltaPhi_tracks_MET < 1.0], axis=1),
        )
        output["vars"].loc(
            indices,
            "ntracks_dPhiMET0p4" + out_label,
            ak.num(deltaPhi_tracks_MET[deltaPhi_tracks_MET < 0.4], axis=1),
        )
        output["vars"].loc(
            indices,
            "trackspt_dPhiMET0p4" + out_label,
            ak.sum(tracks.pt[deltaPhi_tracks_MET < 0.4], axis=1),
        )
        output["vars"].loc(
            indices,
            "ntracks_dPhiMET0p2" + out_label,
            ak.num(deltaPhi_tracks_MET[deltaPhi_tracks_MET < 0.2], axis=1),
        )
        output["vars"].loc(
            indices,
            "trackspt_dPhiMET0p2" + out_label,
            ak.sum(tracks.pt[deltaPhi_tracks_MET < 0.2], axis=1),
        )
>>>>>>> 24d998ec

        #####################################################################################
        # ---- FastJet reclustering
        # The jet clustering part.
        #####################################################################################

        # make the ak15 clusters
        ak15jets, clusters = SUEP_utils.FastJetReclustering(tracks, r=1.5, minPt=60)

        # same some variables before making any selections on the ak15 clusters
        output["vars"].loc(
            indices, "ngood_fastjets" + out_label, ak.num(ak15jets).to_list()
        )

        #####################################################################################
        # ---- Highest pT Jet (PT)
        # SUEP defined as the highest pT jet. Cut on at least one ak15 cluster, and
        # SUEP candidate having at least 2 tracks.
        #####################################################################################

        # remove events with less than 1 cluster (i.e. need at least SUEP candidate cluster)
        clusterCut = ak.num(ak15jets, axis=1) > 0
        clusters = clusters[clusterCut]
        ak15jets = ak15jets[clusterCut]
        tracks = tracks[clusterCut]
        indices = indices[clusterCut]
        events = events[clusterCut]
        output["cutflow_oneCluster" + out_label] += ak.sum(events.genWeight)

        # output file if no events pass selections, avoids errors later on
        if len(tracks) == 0:
            print("No events pass clusterCut.")
            return

        # choose highest pT jet
        highpt_jet = ak.argsort(ak15jets.pt, axis=1, ascending=False, stable=True)
        ak15jets_pTsorted = ak15jets[highpt_jet]
        clusters_pTsorted = clusters[highpt_jet]
        SUEP_cand = ak15jets_pTsorted[:, 0]
        SUEP_cand_constituents = clusters_pTsorted[:, 0]
        other_AK15 = ak15jets_pTsorted[:, 1:]
        other_AK15_constituents = clusters_pTsorted[:, 1:]

        # at least 2 tracks
        singleTrackCut = ak.num(SUEP_cand_constituents) > 1
        SUEP_cand = SUEP_cand[singleTrackCut]
        SUEP_cand_constituents = SUEP_cand_constituents[singleTrackCut]
        tracks = tracks[singleTrackCut]
        indices = indices[singleTrackCut]
        events = events[singleTrackCut]
        other_AK15 = other_AK15[singleTrackCut]
        other_AK15_constituents = other_AK15_constituents[singleTrackCut]
        output["cutflow_twoTracksInCluster" + out_label] += ak.sum(events.genWeight)

        # output file if no events pass selections, avoids errors later on
        if len(indices) == 0:
            print("No events pass singleTrackCut.")
            return

        ######################################################################################
        # ---- SUEP kinematics
        # Store SUEP kinematics
        #####################################################################################

        # boost into frame of SUEP
        boost_SUEP = ak.zip(
            {
                "px": SUEP_cand.px * -1,
                "py": SUEP_cand.py * -1,
                "pz": SUEP_cand.pz * -1,
                "mass": SUEP_cand.mass,
            },
            with_name="Momentum4D",
        )

        # SUEP tracks for this method are defined to be the ones from the cluster
        # that was picked to be the SUEP jet
        SUEP_cand_constituents_b = SUEP_cand_constituents.boost_p4(
            boost_SUEP
        )  ### boost the SUEP tracks to their restframe

        # SUEP candidate rest frame
        eigs = SUEP_utils.sphericity(
            SUEP_cand_constituents_b, 1.0
        )  # Set r=1.0 for IRC safe
        output["vars"].loc(
            indices,
            "SUEP_nconst_HighestPT" + out_label,
            ak.num(SUEP_cand_constituents_b),
        )
        output["vars"].loc(
            indices,
            "SUEP_pt_avg_b_HighestPT" + out_label,
            ak.mean(SUEP_cand_constituents_b.pt, axis=-1),
        )
        output["vars"].loc(
            indices, "SUEP_S1_HighestPT" + out_label, 1.5 * (eigs[:, 1] + eigs[:, 0])
        )

        # lab frame SUEP kinematics
        output["vars"].loc(
            indices,
            "SUEP_pt_avg_HighestPT" + out_label,
            ak.mean(SUEP_cand_constituents.pt, axis=-1),
        )
        output["vars"].loc(
            indices,
            "SUEP_highestPTtrack_HighestPT" + out_label,
            ak.max(SUEP_cand_constituents.pt, axis=-1),
        )
        output["vars"].loc(indices, "SUEP_pt_HighestPT" + out_label, SUEP_cand.pt)
        output["vars"].loc(indices, "SUEP_eta_HighestPT" + out_label, SUEP_cand.eta)
        output["vars"].loc(indices, "SUEP_phi_HighestPT" + out_label, SUEP_cand.phi)
        output["vars"].loc(indices, "SUEP_mass_HighestPT" + out_label, SUEP_cand.mass)

        # JEC corrected ak4jets inside SUEP cluster
        dR_ak4_SUEP = self.jets_jec[indices].deltaR(
            SUEP_cand
        )  # delta R between jets (selecting events that pass the HighestPT selections) and the SUEP cluster
        ak4jets_inSUEPcluster = self.jets_jec[indices][dR_ak4_SUEP < 1.5]
        output["vars"].loc(
<<<<<<< HEAD
            indices, "ak4jets_inSUEPcluster_n_HighestPT", ak.num(ak4jets_inSUEPcluster, axis=1)
=======
            indices,
            "ak4jets_inSUEPcluster_n_HighestPT",
            ak.num(ak4jets_inSUEPcluster, axis=1),
>>>>>>> 24d998ec
        )
        output["vars"].loc(
            indices,
            "ak4jets_inSUEPcluster_pt_HighestPT",
            ak.sum(ak4jets_inSUEPcluster.pt, axis=1),
        )
        ak4jets_inSUEPcluster_ptargsort = ak.argsort(
            ak4jets_inSUEPcluster.pt, axis=1, ascending=False, stable=True
        )  # sort by pt to save some of these jets
        ak4jets_inSUEPcluster_ptsort = ak4jets_inSUEPcluster[
            ak4jets_inSUEPcluster_ptargsort
        ]
        for i in range(2):
            output["vars"].loc(
                indices,
                "ak4jet" + str(i + 1) + "_inSUEPcluster_pt_HighestPT",
                ak.fill_none(
                    ak.pad_none(
                        ak4jets_inSUEPcluster_ptsort.pt, i + 1, axis=1, clip=True
                    ),
                    -999,
                )[:, i],
            )
            output["vars"].loc(
                indices,
                "ak4jet" + str(i + 1) + "_inSUEPcluster_phi_HighestPT",
                ak.fill_none(
                    ak.pad_none(
                        ak4jets_inSUEPcluster_ptsort.phi, i + 1, axis=1, clip=True
                    ),
                    -999,
                )[:, i],
            )
            output["vars"].loc(
                indices,
                "ak4jet" + str(i + 1) + "_inSUEPcluster_eta_HighestPT",
                ak.fill_none(
                    ak.pad_none(
                        ak4jets_inSUEPcluster_ptsort.eta, i + 1, axis=1, clip=True
                    ),
                    -999,
                )[:, i],
            )
            output["vars"].loc(
                indices,
                "ak4jet" + str(i + 1) + "_inSUEPcluster_qgl_HighestPT",
                ak.fill_none(
                    ak.pad_none(
                        ak4jets_inSUEPcluster_ptsort.qgl, i + 1, axis=1, clip=True
                    ),
                    -999,
                )[:, i],
            )
            output["vars"].loc(
                indices,
                "ak4jet" + str(i + 1) + "_inSUEPcluster_mass_HighestPT",
                ak.fill_none(
                    ak.pad_none(
                        ak4jets_inSUEPcluster_ptsort.mass, i + 1, axis=1, clip=True
                    ),
                    -999,
                )[:, i],
            )

        # jets outside of the SUEP cluster
        output["vars"].loc(
            indices,
            "minDeltaR_ak4jets_outsideSUEPcluster_HighestPT",
            ak.fill_none(ak.min(np.abs(dR_ak4_SUEP[dR_ak4_SUEP > 1.5]), axis=1), -999),
        )
        output["vars"].loc(
            indices,
            "maxDeltaR_ak4jets_outsideSUEPcluster_HighestPT",
            ak.fill_none(ak.max(np.abs(dR_ak4_SUEP[dR_ak4_SUEP > 1.5]), axis=1), -999),
        )

        # select tracks outside the AK15 SUEP cluster
        tracks_outside_SUEP = tracks[tracks.deltaR(SUEP_cand) > 1.5]
        twoTracksOutsideSUEP = ak.num(tracks_outside_SUEP) > 1
        tracks_outside_SUEP = tracks_outside_SUEP[twoTracksOutsideSUEP]
        nonSUEP_eigs = SUEP_utils.sphericity(tracks_outside_SUEP, 1.0)
        output["vars"].loc(
            indices[twoTracksOutsideSUEP], "nonSUEP_eig0_HighestPT", nonSUEP_eigs[:, 0]
        )
        output["vars"].loc(
            indices[twoTracksOutsideSUEP], "nonSUEP_eig1_HighestPT", nonSUEP_eigs[:, 1]
        )
        output["vars"].loc(
            indices[twoTracksOutsideSUEP], "nonSUEP_eig2_HighestPT", nonSUEP_eigs[:, 2]
        )

        # other AK15 jets info
<<<<<<< HEAD
        output["vars"].loc(indices, "otherAK15_pt_HighestPT", ak.sum(other_AK15.pt, axis=1))
        other_AK15_nconst = ak.num(other_AK15_constituents, axis=-1)
        mostNumerousAK15 = other_AK15[ak.argmax(other_AK15_nconst, axis=-1, keepdims=True)]
        output["vars"].loc(indices, "otherAK15_maxConst_pt_HighestPT", mostNumerousAK15.pt.to_numpy(allow_missing=True))
        output["vars"].loc(indices, "otherAK15_maxConst_eta_HighestPT", mostNumerousAK15.eta.to_numpy(allow_missing=True))
        output["vars"].loc(indices, "otherAK15_maxConst_phi_HighestPT", mostNumerousAK15.phi.to_numpy(allow_missing=True))
        output["vars"].loc(indices, "otherAK15_maxConst_nconst_HighestPT", ak.max(other_AK15_nconst, axis=-1).to_numpy(allow_missing=True))

        # WH system
        WH_system = SUEP_cand + self.W[indices]
        output["vars"].loc(
            indices, "WH_system_mass_HighestPT", WH_system.mass
        )
        output["vars"].loc(
            indices, "WH_system_pt_HighestPT", WH_system.pt
        )
        output["vars"].loc(
            indices, "WH_system_phi_HighestPT", WH_system.phi
        )
=======
        output["vars"].loc(
            indices, "otherAK15_pt_HighestPT", ak.sum(other_AK15.pt, axis=1)
        )
        other_AK15_nconst = ak.num(other_AK15_constituents, axis=-1)
        mostNumerousAK15 = other_AK15[
            ak.argmax(other_AK15_nconst, axis=-1, keepdims=True)
        ]
        output["vars"].loc(
            indices,
            "otherAK15_maxConst_pt_HighestPT",
            mostNumerousAK15.pt.to_numpy(allow_missing=True),
        )
        output["vars"].loc(
            indices,
            "otherAK15_maxConst_eta_HighestPT",
            mostNumerousAK15.eta.to_numpy(allow_missing=True),
        )
        output["vars"].loc(
            indices,
            "otherAK15_maxConst_phi_HighestPT",
            mostNumerousAK15.phi.to_numpy(allow_missing=True),
        )
        output["vars"].loc(
            indices,
            "otherAK15_maxConst_nconst_HighestPT",
            ak.max(other_AK15_nconst, axis=-1).to_numpy(allow_missing=True),
        )

        # WH system
        WH_system = SUEP_cand + self.W[indices]
        output["vars"].loc(indices, "WH_system_mass_HighestPT", WH_system.mass)
        output["vars"].loc(indices, "WH_system_pt_HighestPT", WH_system.pt)
        output["vars"].loc(indices, "WH_system_phi_HighestPT", WH_system.phi)
>>>>>>> 24d998ec
        WH_system_PuppiMET = SUEP_cand + self.W_PuppiMET[indices]
        output["vars"].loc(
            indices, "WH_system_PuppiMET_mass_HighestPT", WH_system_PuppiMET.mass
        )
        output["vars"].loc(
            indices, "WH_system_PuppiMET_pt_HighestPT", WH_system_PuppiMET.pt
        )
        output["vars"].loc(
            indices, "WH_system_PuppiMET_phi_HighestPT", WH_system_PuppiMET.phi
        )

    def storeEventVars(
        self,
        events,
        output,
    ):
        """
        Store event variables in the output dictionary.
        """

        # general event vars
        if self.isMC:
            output["vars"]["genweight"] = events.genWeight.to_list()
            if "GenModel" in dir(
                events
            ):  # SUEP central samples have different genModels in each file
                output["vars"]["genModel"] = WH_utils.getGenModel(events)
        output["vars"]["event"] = events.event.to_list()
        output["vars"]["run"] = events.run
        output["vars"]["luminosityBlock"] = events.luminosityBlock
        output["vars"]["PV_npvs"] = events.PV.npvs
        output["vars"]["PV_npvsGood"] = events.PV.npvsGood

        # select out ak4jets
        uncorrected_ak4jets = WH_utils.getAK4Jets(events.Jet, isMC=self.isMC)
        jets_c, met_c = apply_jecs(
            self,
            Sample=self.sample,
            events=events,
            prefix="",
        )
        jet_HEM_Cut, _ = jetHEMFilter(self, jets_c, events.run)
        jets_c = jets_c[jet_HEM_Cut]
        self.jets_jec = WH_utils.getAK4Jets(jets_c, self.lepton, self.isMC)
        output["vars"]["ngood_ak4jets"] = ak.num(self.jets_jec).to_list()

        # ht
        output["vars"]["ht"] = ak.sum(uncorrected_ak4jets.pt, axis=-1).to_list()
        output["vars"]["ht_JEC"] = ak.sum(self.jets_jec.pt, axis=-1).to_list()
        if self.isMC and self.do_syst:
<<<<<<< HEAD
            jets_jec_JERUp = WH_utils.getAK4Jets(jets_c["JER"].up, self.lepton, self.isMC)
=======
            jets_jec_JERUp = WH_utils.getAK4Jets(
                jets_c["JER"].up, self.lepton, self.isMC
            )
>>>>>>> 24d998ec
            jets_jec_JERDown = WH_utils.getAK4Jets(
                jets_c["JER"].down, self.lepton, self.isMC
            )
            jets_jec_JESUp = WH_utils.getAK4Jets(
                jets_c["JES_jes"].up, self.lepton, self.isMC
            )
            jets_jec_JESDown = WH_utils.getAK4Jets(
                jets_c["JES_jes"].down, self.lepton, self.isMC
            )

            output["vars"]["ht_JEC" + "_JER_up"] = ak.sum(
                jets_jec_JERUp.pt, axis=-1
            ).to_list()
            output["vars"]["ht_JEC" + "_JER_down"] = ak.sum(
                jets_jec_JERDown.pt, axis=-1
            ).to_list()
            output["vars"]["ht_JEC" + "_JES_up"] = ak.sum(
                jets_jec_JESUp.pt, axis=-1
            ).to_list()
            output["vars"]["ht_JEC" + "_JES_down"] = ak.sum(
                jets_jec_JESDown.pt, axis=-1
            ).to_list()

        # saving number of bjets for different definitions (higher or lower requirements on b-likeliness) - see btag_utils.py
        output["vars"]["nBLoose"] = ak.sum(
            (self.jets_jec.btag >= btagcuts("Loose", int(self.era))), axis=1
        )[:]
        output["vars"]["nBMedium"] = ak.sum(
            (self.jets_jec.btag >= btagcuts("Medium", int(self.era))), axis=1
        )[:]
        output["vars"]["nBTight"] = ak.sum(
            (self.jets_jec.btag >= btagcuts("Tight", int(self.era))), axis=1
        )[:]

        # saving kinematic variables for three leading pT jets
        highpt_jet = ak.argsort(self.jets_jec.pt, axis=1, ascending=False, stable=True)
        jets_pTsorted = self.jets_jec[highpt_jet]
        for i in range(3):
            output["vars"]["jet" + str(i + 1) + "_pt"] = ak.fill_none(
                ak.pad_none(jets_pTsorted.pt, i + 1, axis=1, clip=True), -999
            )[:, i]
            output["vars"]["jet" + str(i + 1) + "_phi"] = ak.fill_none(
                ak.pad_none(jets_pTsorted.phi, i + 1, axis=1, clip=True), -999
            )[:, i]
            output["vars"]["jet" + str(i + 1) + "_eta"] = ak.fill_none(
                ak.pad_none(jets_pTsorted.eta, i + 1, axis=1, clip=True), -999
            )[:, i]
            output["vars"]["jet" + str(i + 1) + "_qgl"] = ak.fill_none(
                ak.pad_none(jets_pTsorted.qgl, i + 1, axis=1, clip=True), -999
            )[:, i]
            output["vars"]["jet" + str(i + 1) + "_mass"] = ak.fill_none(
                ak.pad_none(jets_pTsorted.mass, i + 1, axis=1, clip=True), -999
            )[:, i]

        # saving kinematic variables for the leading b-tagged jet
        highbtag_jet = ak.argsort(
            self.jets_jec.btag, axis=1, ascending=False, stable=True
        )
        jets_btag_sorted = self.jets_jec[highbtag_jet]
        output["vars"]["bjet_pt"] = ak.fill_none(
            ak.pad_none(jets_btag_sorted.pt, 1, axis=1, clip=True), -999
        )[:, 0]
        output["vars"]["bjet_phi"] = ak.fill_none(
            ak.pad_none(jets_btag_sorted.phi, 1, axis=1, clip=True), -999
        )[:, 0]
        output["vars"]["bjet_eta"] = ak.fill_none(
            ak.pad_none(jets_btag_sorted.eta, 1, axis=1, clip=True), -999
        )[:, 0]
        output["vars"]["bjet_qgl"] = ak.fill_none(
            ak.pad_none(jets_pTsorted.qgl, 1, axis=1, clip=True), -999
        )[:, 0]
        output["vars"]["bjet_btag"] = ak.fill_none(
            ak.pad_none(jets_pTsorted.btag, 1, axis=1, clip=True), -999
        )[:, 0]

        # save MET
        self.MET = WH_utils.make_MET_4v(events.MET)

        # saving kinematic variables for the deltaphi(min(jet,MET)) jet
        self.jets_jec.deltaPhiMET = WH_utils.MET_delta_phi(self.jets_jec, events.MET)
        sorted_deltaphiMET_jets = self.jets_jec[
            ak.argsort(self.jets_jec.deltaPhiMET, axis=1, ascending=True)
        ]
        output["vars"]["minDeltaPhiMETJet_pt"] = ak.fill_none(
            ak.pad_none(sorted_deltaphiMET_jets.pt, 1, axis=1, clip=True), -999
        )[:, 0]
        output["vars"]["minDeltaPhiMETJet_phi"] = ak.fill_none(
            ak.pad_none(sorted_deltaphiMET_jets.phi, 1, axis=1, clip=True), -999
        )[:, 0]
        output["vars"]["minDeltaPhiMETJet_eta"] = ak.fill_none(
            ak.pad_none(sorted_deltaphiMET_jets.eta, 1, axis=1, clip=True), -999
        )[:, 0]
        output["vars"]["minDeltaPhiMETJet_qgl"] = ak.fill_none(
            ak.pad_none(sorted_deltaphiMET_jets.qgl, 1, axis=1, clip=True), -999
        )[:, 0]

        # saving MET variables
        output["vars"]["CaloMET_pt"] = events.CaloMET.pt
        output["vars"]["CaloMET_phi"] = events.CaloMET.phi
        output["vars"]["CaloMET_sumEt"] = events.CaloMET.sumEt
        output["vars"]["PuppiMET_pt"] = events.PuppiMET.pt
        output["vars"]["PuppiMET_phi"] = events.PuppiMET.phi
        output["vars"]["PuppiMET_sumEt"] = events.PuppiMET.sumEt
        output["vars"]["MET_pt"] = events.MET.pt
        output["vars"]["MET_phi"] = events.MET.phi
        output["vars"]["MET_sumEt"] = events.MET.sumEt

        # Will not be used for nominal analysis but keep around for studies
        """
        output["vars"]["ChsMET_pt"] = events.ChsMET.pt
        output["vars"]["ChsMET_phi"] = events.ChsMET.phi
        output["vars"]["ChsMET_sumEt"] = events.ChsMET.sumEt
        output["vars"]["TkMET_pt"] = events.TkMET.pt
        output["vars"]["TkMET_phi"] = events.TkMET.phi
        output["vars"]["TkMET_sumEt"] = events.TkMET.sumEt
        output["vars"]["RawMET_pt"] = events.RawMET.pt
        output["vars"]["RawMET_phi"] = events.RawMET.phi
        output["vars"]["RawMET_sumEt"] = events.RawMET.sumEt
        output["vars"]["RawPuppiMET_pt"] = events.RawPuppiMET.pt
        output["vars"]["RawPuppiMET_phi"] = events.RawPuppiMET.phi
        output["vars"]["MET_JEC_pt"] = met_c.pt
        output["vars"]["MET_JEC_sumEt"] = met_c.sumEt
        """

        # corrections on MET
        if self.isMC and self.do_syst:

            output["vars"]["PuppiMET_pt_JER_up"] = events.PuppiMET.ptJERUp
            output["vars"]["PuppiMET_pt_JER_down"] = events.PuppiMET.ptJERDown
            output["vars"]["PuppiMET_pt_JES_up"] = events.PuppiMET.ptJESUp
            output["vars"]["PuppiMET_pt_JES_down"] = events.PuppiMET.ptJESDown
            output["vars"]["PuppiMET_phi_JER_up"] = events.PuppiMET.phiJERUp
            output["vars"]["PuppiMET_phi_JER_down"] = events.PuppiMET.phiJERDown
            output["vars"]["PuppiMET_phi_JES_up"] = events.PuppiMET.phiJESUp
            output["vars"]["PuppiMET_phi_JES_down"] = events.PuppiMET.phiJESDown
            output["vars"]["MET_JEC_pt_JER_up"] = met_c.JER.up.pt
            output["vars"]["MET_JEC_pt_JER_down"] = met_c.JER.up.pt
            output["vars"]["MET_JEC_pt_JES_up"] = met_c.JES_jes.up.pt
            output["vars"]["MET_JEC_pt_JES_down"] = met_c.JES_jes.down.pt
            output["vars"][
                "MET_JEC_pt_UnclusteredEnergy_up"
            ] = met_c.MET_UnclusteredEnergy.up.pt
            output["vars"][
                "MET_JEC_pt_UnclusteredEnergy_down"
            ] = met_c.MET_UnclusteredEnergy.down.pt
            output["vars"]["MET_JEC_phi"] = met_c.phi
            output["vars"]["MET_JEC_phi_JER_up"] = met_c.JER.up.phi
            output["vars"]["MET_JEC_phi_JER_down"] = met_c.JER.down.phi
            output["vars"]["MET_JEC_phi_JES_up"] = met_c.JES_jes.up.phi
            output["vars"]["MET_JEC_phi_JES_down"] = met_c.JES_jes.down.phi
            output["vars"][
                "MET_JEC_phi_UnclusteredEnergy_up"
            ] = met_c.MET_UnclusteredEnergy.up.phi
            output["vars"][
                "MET_JEC_phi_UnclusteredEnergy_down"
            ] = met_c.MET_UnclusteredEnergy.down.phi

        if self.isMC:
            output["vars"]["Pileup_nTrueInt"] = events.Pileup.nTrueInt
            psweights = GetPSWeights(self, events)  # Parton Shower weights
            if len(psweights) == 4:
                output["vars"]["PSWeight_ISR_up"] = psweights[0]
                output["vars"]["PSWeight_ISR_down"] = psweights[1]
                output["vars"]["PSWeight_FSR_up"] = psweights[2]
                output["vars"]["PSWeight_FSR_down"] = psweights[3]
            else:
                output["vars"]["PSWeight"] = psweights

            bTagWeights = doBTagWeights(
                events, self.jets_jec, int(self.era), "L", do_syst=self.do_syst
            )  # Does not change selection
            output["vars"]["bTagWeight"] = bTagWeights["central"][:]  # BTag weights

            prefireweights = GetPrefireWeights(self, events)  # Prefire weights
            output["vars"]["prefire_nom"] = prefireweights[0]
            output["vars"]["prefire_up"] = prefireweights[1]
            output["vars"]["prefire_down"] = prefireweights[2]

        # get gen SUEP kinematics
<<<<<<< HEAD
        SUEP_genMass = len(events) * [0]
        SUEP_genPt = len(events) * [0]
        SUEP_genEta = len(events) * [0]
        SUEP_genPhi = len(events) * [0]
        darkphis = len(events) * [0]
=======
        SUEP_genMass = ak.Array(len(events) * [0])
        SUEP_genPt = ak.Array(len(events) * [0])
        SUEP_genEta = ak.Array(len(events) * [0])
        SUEP_genPhi = ak.Array(len(events) * [0])
        darkphis = ak.Array(len(events) * [0])
        cleaned_darkphis = ak.Array(len(events) * [0])
>>>>>>> 24d998ec

        if self.isMC:
            genParts = WH_utils.getGenPart(events)
            genSUEP = genParts[(abs(genParts.pdgID) == 25)]

            # we need to grab the last SUEP in the chain for each event
            SUEP_genMass = [g[-1].mass if len(g) > 0 else 0 for g in genSUEP]
            SUEP_genPt = [g[-1].pt if len(g) > 0 else 0 for g in genSUEP]
            SUEP_genPhi = [g[-1].phi if len(g) > 0 else 0 for g in genSUEP]
            SUEP_genEta = [g[-1].eta if len(g) > 0 else 0 for g in genSUEP]

            # grab the daughters of the scalar
            darkphis = WH_utils.getGenDarkPseudoscalars(events)
            cleaned_darkphis = darkphis[abs(darkphis.eta) < 2.5]
<<<<<<< HEAD
            
=======

>>>>>>> 24d998ec
        output["vars"]["SUEP_genMass"] = SUEP_genMass
        output["vars"]["SUEP_genPt"] = SUEP_genPt
        output["vars"]["SUEP_genEta"] = SUEP_genEta
        output["vars"]["SUEP_genPhi"] = SUEP_genPhi
<<<<<<< HEAD
        output["vars"]["n_darkphis"] = ak.num(darkphis, axis=-1).to_list()
        output["vars"]["n_darkphis_inTracker"] = ak.num(cleaned_darkphis, axis=-1).to_list()
=======
        output["vars"]["n_darkphis"] = ak.num(darkphis, axis=-1)
        output["vars"]["n_darkphis_inTracker"] = ak.num(cleaned_darkphis, axis=-1)
>>>>>>> 24d998ec

        # saving tight lepton kinematics
        output["vars"]["lepton_pt"] = self.lepton.pt
        output["vars"]["lepton_eta"] = self.lepton.eta
        output["vars"]["lepton_phi"] = self.lepton.phi
        output["vars"]["lepton_mass"] = self.lepton.mass
        output["vars"]["lepton_flavor"] = self.lepton.pdgID
        output["vars"]["lepton_ID"] = self.lepton.ID
        output["vars"]["lepton_IDMVA"] = self.lepton.IDMVA
        output["vars"]["lepton_iso"] = self.lepton.iso
        output["vars"]["lepton_isoMVA"] = self.lepton.isoMVA
        output["vars"]["lepton_miniIso"] = self.lepton.miniIso
        output["vars"]["lepton_dxy"] = self.lepton.dxy
        output["vars"]["lepton_dz"] = self.lepton.dz

        # other loose leptons
        looseMuons, looseElectrons, looseLeptons = WH_utils.getLooseLeptons(events)
        self.looseLeptons = looseLeptons
        output["vars"]["nLooseLeptons"] = ak.num(looseLeptons).to_list()
        output["vars"]["nLooseMuons"] = ak.num(looseMuons).to_list()
        output["vars"]["nLooseElectrons"] = ak.num(looseElectrons).to_list()
        highpt_leptons = ak.argsort(
            looseLeptons.pt, axis=1, ascending=False, stable=True
        )
        looseLeptons_pTsorted = looseLeptons[highpt_leptons]
        for i in range(3):
            output["vars"]["looseLepton" + str(i + 1) + "_pt"] = ak.fill_none(
                ak.pad_none(looseLeptons_pTsorted.pt, i + 1, axis=1, clip=True), -999
            )[:, i]
            output["vars"]["looseLepton" + str(i + 1) + "_phi"] = ak.fill_none(
                ak.pad_none(looseLeptons_pTsorted.phi, i + 1, axis=1, clip=True), -999
            )[:, i]
            output["vars"]["looseLepton" + str(i + 1) + "_eta"] = ak.fill_none(
                ak.pad_none(looseLeptons_pTsorted.eta, i + 1, axis=1, clip=True), -999
            )[:, i]
            output["vars"]["looseLepton" + str(i + 1) + "_flavor"] = ak.fill_none(
                ak.pad_none(looseLeptons_pTsorted.pdgID, i + 1, axis=1, clip=True), -999
            )[:, i]

        # ak4jets w/o lepton isolation
        ak4jets_noLepIso = WH_utils.getAK4Jets(jets_c, isMC=self.isMC)
        output["vars"]["ngood_ak4jets_noLepIso"] = ak.num(ak4jets_noLepIso).to_list()
        output["vars"]["nBLoose_noLepIso"] = ak.sum(
            (ak4jets_noLepIso.btag >= btagcuts("Loose", int(self.era))), axis=1
        )[:]
        output["vars"]["nBMedium_noLepIso"] = ak.sum(
            (ak4jets_noLepIso.btag >= btagcuts("Medium", int(self.era))), axis=1
        )[:]
        output["vars"]["nBTight_noLepIso"] = ak.sum(
            (ak4jets_noLepIso.btag >= btagcuts("Tight", int(self.era))), axis=1
        )[:]

        # W kinematics
        (
            W_mT_from_CaloMET,
            W_pT_from_CaloMET,
            W_phi_from_CaloMET,
        ) = WH_utils.W_kinematics(self.lepton, events.CaloMET)
        (
            W_mT_from_PuppiMET,
            W_pT_from_PuppiMET,
            W_phi_from_PuppiMET,
        ) = WH_utils.W_kinematics(self.lepton, events.PuppiMET)
        W_mT_from_MET, W_pT_from_MET, W_phi_from_MET = WH_utils.W_kinematics(
            self.lepton, events.MET
        )

        # W transverse mass for different METs -- zero mass for lepton, MET in Mt calculation
        output["vars"]["W_mT_from_CaloMET"] = W_mT_from_CaloMET
        output["vars"]["W_mT_from_PuppiMET"] = W_mT_from_PuppiMET
        output["vars"]["W_mT_from_MET"] = W_mT_from_MET

        output["vars"]["W_pt_from_CaloMET"] = W_pT_from_CaloMET
        output["vars"]["W_pt_from_PuppiMET"] = W_pT_from_PuppiMET
        output["vars"]["W_pt_from_MET"] = W_pT_from_MET

        output["vars"]["W_phi_from_CaloMET"] = W_phi_from_CaloMET
        output["vars"]["W_phi_from_PuppiMET"] = W_phi_from_PuppiMET
        output["vars"]["W_phi_from_MET"] = W_phi_from_MET

        # pair W and jets to get the mass of the system
        output["vars"]["topMass"] = WH_utils.getTopMass(
            self.lepton, events.MET, self.jets_jec
        ).to_list()
        output["vars"]["topMassJetClosestToMET"] = WH_utils.getTopMass(
            self.lepton, events.MET, sorted_deltaphiMET_jets[:, :1]
        ).to_list()
        output["vars"]["topMassBJet"] = WH_utils.getTopMass(
            self.lepton, events.MET, jets_btag_sorted[:, :1]
        ).to_list()

<<<<<<< HEAD
        # saving W information        
=======
        # saving W information
>>>>>>> 24d998ec
        self.W = WH_utils.make_Wt_4v(self.lepton, events.MET)
        self.W_PuppiMET = WH_utils.make_Wt_4v(self.lepton, events.PuppiMET)

        # photon information
        photons = WH_utils.getPhotons(events, self.isMC)
        output["vars"]["nphotons"] = ak.num(photons).to_list()
        for i in range(2):
            output["vars"]["photon" + str(i + 1) + "_pt"] = ak.fill_none(
                ak.pad_none(photons.pt, i + 1, axis=1, clip=True), -999
            )[:, i]
            output["vars"]["photon" + str(i + 1) + "_phi"] = ak.fill_none(
                ak.pad_none(photons.phi, i + 1, axis=1, clip=True), -999
            )[:, i]
            output["vars"]["photon" + str(i + 1) + "_eta"] = ak.fill_none(
                ak.pad_none(photons.eta, i + 1, axis=1, clip=True), -999
            )[:, i]
            output["vars"]["photon" + str(i + 1) + "_pixelSeed"] = ak.fill_none(
                ak.pad_none(photons.pixelSeed, i + 1, axis=1, clip=True), -999
            )[:, i]
            output["vars"]["photon" + str(i + 1) + "_mvaID"] = ak.fill_none(
                ak.pad_none(photons.mvaID, i + 1, axis=1, clip=True), -999
            )[:, i]
            output["vars"]["photon" + str(i + 1) + "_electronVeto"] = ak.fill_none(
                ak.pad_none(photons.electronVeto, i + 1, axis=1, clip=True), -999
            )[:, i]
            output["vars"]["photon" + str(i + 1) + "_hoe"] = ak.fill_none(
                ak.pad_none(photons.hoe, i + 1, axis=1, clip=True), -999
            )[:, i]
            output["vars"]["photon" + str(i + 1) + "_r9"] = ak.fill_none(
                ak.pad_none(photons.r9, i + 1, axis=1, clip=True), -999
            )[:, i]
            output["vars"]["photon" + str(i + 1) + "_cutBased"] = ak.fill_none(
                ak.pad_none(photons.cutBased, i + 1, axis=1, clip=True), -999
            )[:, i]
            output["vars"]["photon" + str(i + 1) + "_pfRelIso03_all"] = ak.fill_none(
                ak.pad_none(photons.pfRelIso03_all, i + 1, axis=1, clip=True), -999
            )[:, i]
            output["vars"]["photon" + str(i + 1) + "_isScEtaEB"] = ak.fill_none(
                ak.pad_none(photons.isScEtaEB, i + 1, axis=1, clip=True), -999
            )[:, i]
            output["vars"]["photon" + str(i + 1) + "_isScEtaEE"] = ak.fill_none(
                ak.pad_none(photons.isScEtaEE, i + 1, axis=1, clip=True), -999
            )[:, i]

            # if ith photon exist, compute deltaR with jets
            hasIthPhoton = ak.num(photons) > i
            indices_i = np.arange(len(events))[hasIthPhoton]
            photon_i = photons[hasIthPhoton][:, i]
            jets_jec_i = self.jets_jec[hasIthPhoton]
            looseLeptons_i = looseLeptons[hasIthPhoton]
            minDeltaR_ak4jet_photon_i = np.ones(len(events)) * -999
            minDeltaR_lepton_photon_i = np.ones(len(events)) * -999
            minDeltaR_ak4jet_photon_i[indices_i] = ak.fill_none(
                ak.min(np.abs(jets_jec_i.deltaR(photon_i)), axis=1), -999
            )
            minDeltaR_lepton_photon_i[indices_i] = ak.fill_none(
                ak.min(np.abs(looseLeptons_i.deltaR(photon_i)), axis=1), -999
            )
            output["vars"][
                "minDeltaR_ak4jet_photon" + str(i + 1)
            ] = minDeltaR_ak4jet_photon_i
            output["vars"][
                "minDeltaR_lepton_photon" + str(i + 1)
            ] = minDeltaR_lepton_photon_i

        # saving min, max delta R, phi, eta between jets
        jet_combinations = ak.combinations(
            self.jets_jec, 2, fields=["jet1", "jet2"], axis=-1
        )
        jet_combinations_deltaR = np.abs(
            jet_combinations["jet1"].deltaR(jet_combinations["jet2"])
        )
        jet_combinations_deltaPhi = np.abs(
            jet_combinations["jet1"].deltaphi(jet_combinations["jet2"])
        )
        jet_combinations_deltaEta = np.abs(
            jet_combinations["jet1"].deltaeta(jet_combinations["jet2"])
        )
        output["vars"]["minDeltaRJets"] = ak.fill_none(
            ak.min(jet_combinations_deltaR, axis=-1), -999
        )
        output["vars"]["maxDeltaRJets"] = ak.fill_none(
            ak.max(jet_combinations_deltaR, axis=-1), -999
        )
        output["vars"]["minDeltaPhiJets"] = ak.fill_none(
            ak.min(jet_combinations_deltaPhi, axis=-1), -999
        )
        output["vars"]["maxDeltaPhiJets"] = ak.fill_none(
            ak.max(jet_combinations_deltaPhi, axis=-1), -999
        )
        output["vars"]["minDeltaEtaJets"] = ak.fill_none(
            ak.min(jet_combinations_deltaEta, axis=-1), -999
        )
        output["vars"]["maxDeltaEtaJets"] = ak.fill_none(
            ak.max(jet_combinations_deltaEta, axis=-1), -999
        )

        # saving min, max delta R, phi, eta between jets with a pT > 50 GeV cut
        ak4jets_pt50 = self.jets_jec[self.jets_jec.pt > 50]
        jet_combinations = ak.combinations(
            ak4jets_pt50, 2, fields=["jet1", "jet2"], axis=-1
        )
        jet_combinations_deltaR = np.abs(
            jet_combinations["jet1"].deltaR(jet_combinations["jet2"])
        )
        jet_combinations_deltaPhi = np.abs(
            jet_combinations["jet1"].deltaphi(jet_combinations["jet2"])
        )
        jet_combinations_deltaEta = np.abs(
            jet_combinations["jet1"].deltaeta(jet_combinations["jet2"])
        )
        output["vars"]["minDeltaRJetsPT50"] = ak.fill_none(
            ak.min(jet_combinations_deltaR, axis=-1), -999
        )
        output["vars"]["maxDeltaRJetsPT50"] = ak.fill_none(
            ak.max(jet_combinations_deltaR, axis=-1), -999
        )
        output["vars"]["minDeltaPhiJetsPT50"] = ak.fill_none(
            ak.min(jet_combinations_deltaPhi, axis=-1), -999
        )
        output["vars"]["maxDeltaPhiJetsPT50"] = ak.fill_none(
            ak.max(jet_combinations_deltaPhi, axis=-1), -999
        )
        output["vars"]["minDeltaEtaJetsPT50"] = ak.fill_none(
            ak.min(jet_combinations_deltaEta, axis=-1), -999
        )
        output["vars"]["maxDeltaEtaJetsPT50"] = ak.fill_none(
            ak.max(jet_combinations_deltaEta, axis=-1), -999
        )

        # saving min, max delta R, phi, eta between any jet and the tight lepton
        jet_lepton_combinations_deltaR = np.abs(self.jets_jec.deltaR(self.lepton))
        jet_lepton_combinations_deltaPhi = np.abs(self.jets_jec.deltaphi(self.lepton))
        jet_lepton_combinations_deltaEta = np.abs(self.jets_jec.deltaeta(self.lepton))
        # jet_lepton_combinations = ak.cartesian({"jet": self.jets_jec, "lepton": self.lepton})
        # jet_lepton_combinations_deltaR = np.abs(
        #     jet_lepton_combinations["jet"].deltaR(jet_lepton_combinations["lepton"])
        # )
        # jet_lepton_combinations_deltaPhi = np.abs(
        #     jet_lepton_combinations["jet"].deltaphi(jet_lepton_combinations["lepton"])
        # )
        # jet_lepton_combinations_deltaEta = np.abs(
        #     jet_lepton_combinations["jet"].deltaeta(jet_lepton_combinations["lepton"])
        # )
        output["vars"]["minDeltaRJetLepton"] = ak.fill_none(
            ak.min(jet_lepton_combinations_deltaR, axis=-1), -999
        )
        output["vars"]["maxDeltaRJetLepton"] = ak.fill_none(
            ak.max(jet_lepton_combinations_deltaR, axis=-1), -999
        )
        output["vars"]["minDeltaPhiJetLepton"] = ak.fill_none(
            ak.min(jet_lepton_combinations_deltaPhi, axis=-1), -999
        )
        output["vars"]["maxDeltaPhiJetLepton"] = ak.fill_none(
            ak.max(jet_lepton_combinations_deltaPhi, axis=-1), -999
        )
        output["vars"]["minDeltaEtaJetLepton"] = ak.fill_none(
            ak.min(jet_lepton_combinations_deltaEta, axis=-1), -999
        )
        output["vars"]["maxDeltaEtaJetLepton"] = ak.fill_none(
            ak.max(jet_lepton_combinations_deltaEta, axis=-1), -999
        )

        # saving min, max delta R, phi, eta between any jet pT > 50 and the tight lepton
        jet_lepton_combinations_deltaR = np.abs(ak4jets_pt50.deltaR(self.lepton))
        jet_lepton_combinations_deltaPhi = np.abs(ak4jets_pt50.deltaphi(self.lepton))
        jet_lepton_combinations_deltaEta = np.abs(ak4jets_pt50.deltaeta(self.lepton))
        # jet_lepton_combinations = ak.cartesian({"jet": ak4jets_pt50, "lepton": self.lepton})
        # jet_lepton_combinations_deltaR = np.abs(
        #     jet_lepton_combinations["jet"].deltaR(jet_lepton_combinations["lepton"])
        # )
        # jet_lepton_combinations_deltaPhi = np.abs(
        #     jet_lepton_combinations["jet"].deltaphi(jet_lepton_combinations["lepton"])
        # )
        # jet_lepton_combinations_deltaEta = np.abs(
        #     jet_lepton_combinations["jet"].deltaeta(jet_lepton_combinations["lepton"])
        # )
        output["vars"]["minDeltaRJetPT50Lepton"] = ak.fill_none(
            ak.min(jet_lepton_combinations_deltaR, axis=-1), -999
        )
        output["vars"]["maxDeltaRJetPT50Lepton"] = ak.fill_none(
            ak.max(jet_lepton_combinations_deltaR, axis=-1), -999
        )
        output["vars"]["minDeltaPhiJetPT50Lepton"] = ak.fill_none(
            ak.min(jet_lepton_combinations_deltaPhi, axis=-1), -999
        )
        output["vars"]["maxDeltaPhiJetPT50Lepton"] = ak.fill_none(
            ak.max(jet_lepton_combinations_deltaPhi, axis=-1), -999
        )
        output["vars"]["minDeltaEtaJetPT50Lepton"] = ak.fill_none(
            ak.min(jet_lepton_combinations_deltaEta, axis=-1), -999
        )
        output["vars"]["maxDeltaEtaJetPT50Lepton"] = ak.fill_none(
            ak.max(jet_lepton_combinations_deltaEta, axis=-1), -999
        )

        # saving min, max delta R, phi, eta between any jet and the loose leptons
        jet_looseLepton_combinations = ak.cartesian(
            {"jet": self.jets_jec, "looseLepton": looseLeptons}
        )
        jet_looseLepton_combinations_deltaR = np.abs(
            jet_looseLepton_combinations["jet"].deltaR(
                jet_looseLepton_combinations["looseLepton"]
            )
        )
        jet_looseLepton_combinations_deltaPhi = np.abs(
            jet_looseLepton_combinations["jet"].deltaphi(
                jet_looseLepton_combinations["looseLepton"]
            )
        )
        jet_looseLepton_combinations_deltaEta = np.abs(
            jet_looseLepton_combinations["jet"].deltaeta(
                jet_looseLepton_combinations["looseLepton"]
            )
        )
        output["vars"]["minDeltaRJetLooseLepton"] = ak.fill_none(
            ak.min(jet_looseLepton_combinations_deltaR, axis=-1), -999
        )
        output["vars"]["maxDeltaRJetLooseLepton"] = ak.fill_none(
            ak.max(jet_looseLepton_combinations_deltaR, axis=-1), -999
        )
        output["vars"]["minDeltaPhiJetLooseLepton"] = ak.fill_none(
            ak.min(jet_looseLepton_combinations_deltaPhi, axis=-1), -999
        )
        output["vars"]["maxDeltaPhiJetLooseLepton"] = ak.fill_none(
            ak.max(jet_looseLepton_combinations_deltaPhi, axis=-1), -999
        )
        output["vars"]["minDeltaEtaJetLooseLepton"] = ak.fill_none(
            ak.min(jet_looseLepton_combinations_deltaEta, axis=-1), -999
        )
        output["vars"]["maxDeltaEtaJetLooseLepton"] = ak.fill_none(
            ak.max(jet_looseLepton_combinations_deltaEta, axis=-1), -999
        )

        # saving min, max delta R, phi, eta between any jet pT > 50 and the loose leptons
        jet_looseLepton_combinations = ak.cartesian(
            {"jet": ak4jets_pt50, "looseLepton": looseLeptons}
        )
        jet_looseLepton_combinations_deltaR = np.abs(
            jet_looseLepton_combinations["jet"].deltaR(
                jet_looseLepton_combinations["looseLepton"]
            )
        )
        jet_looseLepton_combinations_deltaPhi = np.abs(
            jet_looseLepton_combinations["jet"].deltaphi(
                jet_looseLepton_combinations["looseLepton"]
            )
        )
        jet_looseLepton_combinations_deltaEta = np.abs(
            jet_looseLepton_combinations["jet"].deltaeta(
                jet_looseLepton_combinations["looseLepton"]
            )
        )
        output["vars"]["minDeltaRJetPT50LooseLepton"] = ak.fill_none(
            ak.min(jet_looseLepton_combinations_deltaR, axis=-1), -999
        )
        output["vars"]["maxDeltaRJetPT50LooseLepton"] = ak.fill_none(
            ak.max(jet_looseLepton_combinations_deltaR, axis=-1), -999
        )
        output["vars"]["minDeltaPhiJetPT50LooseLepton"] = ak.fill_none(
            ak.min(jet_looseLepton_combinations_deltaPhi, axis=-1), -999
        )
        output["vars"]["maxDeltaPhiJetPT50LooseLepton"] = ak.fill_none(
            ak.max(jet_looseLepton_combinations_deltaPhi, axis=-1), -999
        )
        output["vars"]["minDeltaEtaJetPT50LooseLepton"] = ak.fill_none(
            ak.min(jet_looseLepton_combinations_deltaEta, axis=-1), -999
        )
        output["vars"]["maxDeltaEtaJetPT50LooseLepton"] = ak.fill_none(
            ak.max(jet_looseLepton_combinations_deltaEta, axis=-1), -999
        )

        # saving min delta phi between any jet and the W
        jet_W_deltaPhi = np.abs(self.jets_jec.deltaphi(self.W))
        output["vars"]["minDeltaPhiJetW"] = ak.fill_none(
            ak.min(jet_W_deltaPhi, axis=-1), -999
        )

        # get Collins-Soper angle
        output["vars"]["cosThetaCS"] = WH_utils.getCosThetaCS(self.lepton, self.MET)
        output["vars"]["cosThetaCS2"] = WH_utils.getCosThetaCS2(self.lepton, self.MET)
<<<<<<< HEAD
        output["vars"]["cosThetaCS_Puppi"] = WH_utils.getCosThetaCS(self.lepton, events.PuppiMET)
        output["vars"]["cosThetaCS2_Puppi"] = WH_utils.getCosThetaCS2(self.lepton, events.PuppiMET)
        output["vars"]["cosThetaCS_Deep"] = WH_utils.getCosThetaCS(self.lepton, events.DeepMETResolutionTune)
        output["vars"]["cosThetaCS2_Deep"] = WH_utils.getCosThetaCS2(self.lepton, events.DeepMETResolutionTune)

=======
        output["vars"]["cosThetaCS_Puppi"] = WH_utils.getCosThetaCS(
            self.lepton, events.PuppiMET
        )
        output["vars"]["cosThetaCS2_Puppi"] = WH_utils.getCosThetaCS2(
            self.lepton, events.PuppiMET
        )
        output["vars"]["cosThetaCS_Deep"] = WH_utils.getCosThetaCS(
            self.lepton, events.DeepMETResolutionTune
        )
        output["vars"]["cosThetaCS2_Deep"] = WH_utils.getCosThetaCS2(
            self.lepton, events.DeepMETResolutionTune
        )
>>>>>>> 24d998ec

    def analysis(self, events, output, out_label=""):

        #####################################################################################
        # ---- Basic event selection
        # Define the events that we will use.
        # Apply triggers, golden JSON, quality filters, and orthogonality selections.
        #####################################################################################

        output["cutflow_total" + out_label] += ak.sum(events.genWeight)

        if self.isMC == 0:
            events = applyGoldenJSON(self, events)
            events.genWeight = np.ones(len(events))  # dummy value for data

        output["cutflow_goldenJSON" + out_label] += ak.sum(events.genWeight)

        events = WH_utils.genSelection(events, self.sample)
        output["cutflow_genCuts" + out_label] += ak.sum(events.genWeight)

        events = WH_utils.triggerSelection(
            events, self.sample, self.era, self.isMC, output, out_label
        )
        output["cutflow_allTriggers" + out_label] += ak.sum(events.genWeight)

        events = WH_utils.qualityFiltersSelection(events, self.era)
        output["cutflow_qualityFilters" + out_label] += ak.sum(events.genWeight)

        events = WH_utils.orthogonalitySelection(events)
        output["cutflow_orthogonality" + out_label] += ak.sum(events.genWeight)

        events = events[ak.num(WH_utils.getAK4Jets(events.Jet, isMC=self.isMC)) > 0]
        output["cutflow_oneAK4jet" + out_label] += ak.sum(events.genWeight)

        # output file if no events pass selections, avoids errors later on
        if len(events) == 0:
            print("No events passed basic event selection. Saving empty outputs.")
            return output

        #####################################################################################
        # ---- Lepton selection
        # Define the lepton objects and apply single lepton selection.
        #####################################################################################

        _, _, tightLeptons = WH_utils.getTightLeptons(events)

        # require exactly one tight lepton
        leptonSelection = ak.num(tightLeptons) == 1
        events = events[leptonSelection]
        tightLeptons = tightLeptons[leptonSelection]
<<<<<<< HEAD
        self.lepton = tightLeptons[:,0]
=======
        self.lepton = tightLeptons[:, 0]
>>>>>>> 24d998ec
        output["cutflow_oneLepton" + out_label] += ak.sum(events.genWeight)

        # output file if no events pass selections, avoids errors later on
        if len(events) == 0:
            print("No events pass oneLepton.")
            return output

        #####################################################################################
        # ---- Store event level information
        #####################################################################################

        # these only need to be saved once, as they shouldn't change even with track killing
        if out_label == "":
            self.storeEventVars(
                events,
                output=output,
            )

        #####################################################################################
        # ---- SUEP definition and analysis
        #####################################################################################

        # indices of events, used to keep track which events pass selections for each method
        # and only fill those rows of the DataFrame (e.g. track killing).
        # from now on, if any cuts are applied, the indices should be updated, and the df
        # should be filled with the updated indices.
        indices = np.arange(0, len(events))

        self.HighestPTMethod(
            indices,
            events,
            output=output,
            out_label=out_label,
        )

        return output

    def process(self, events):
        dataset = events.metadata["dataset"]

        output = processor.dict_accumulator(
            {
                "gensumweight": processor.value_accumulator(float, 0),
                "cutflow_total": processor.value_accumulator(float, 0),
                "cutflow_goldenJSON": processor.value_accumulator(float, 0),
                "cutflow_genCuts": processor.value_accumulator(float, 0),
                "cutflow_triggerSingleMuon": processor.value_accumulator(float, 0),
                "cutflow_triggerDoubleMuon": processor.value_accumulator(float, 0),
                "cutflow_triggerEGamma": processor.value_accumulator(float, 0),
                "cutflow_allTriggers": processor.value_accumulator(float, 0),
                "cutflow_orthogonality": processor.value_accumulator(float, 0),
                "cutflow_oneLepton": processor.value_accumulator(float, 0),
                "cutflow_qualityFilters": processor.value_accumulator(float, 0),
                "cutflow_oneAK4jet": processor.value_accumulator(float, 0),
                "cutflow_oneCluster": processor.value_accumulator(float, 0),
                "cutflow_twoTracksInCluster": processor.value_accumulator(float, 0),
                "vars": pandas_accumulator(pd.DataFrame()),
            }
        )

        # gen weights
        if self.isMC:
            output["gensumweight"] += ak.sum(events.genWeight)
        else:
            genWeight = np.ones(len(events))
            events = ak.with_field(events, genWeight, "genWeight")

        # run the analysis
        output = self.analysis(events, output)

        # run the analysis with the track systematics applied
        if self.isMC and self.do_syst:
            output.update(
                {
                    "cutflow_total_track_down": processor.value_accumulator(float, 0),
                    "cutflow_goldenJSON_track_down": processor.value_accumulator(
                        float, 0
                    ),
                    "cutflow_genCuts_track_down": processor.value_accumulator(float, 0),
                    "cutflow_triggerSingleMuon_track_down": processor.value_accumulator(
                        float, 0
                    ),
                    "cutflow_triggerDoubleMuon_track_down": processor.value_accumulator(
                        float, 0
                    ),
                    "cutflow_triggerEGamma_track_down": processor.value_accumulator(
                        float, 0
                    ),
                    "cutflow_allTriggers_track_down": processor.value_accumulator(
                        float, 0
                    ),
                    "cutflow_orthogonality_track_down": processor.value_accumulator(
                        float, 0
                    ),
                    "cutflow_oneLepton_track_down": processor.value_accumulator(
                        float, 0
                    ),
                    "cutflow_qualityFilters_track_down": processor.value_accumulator(
                        float, 0
                    ),
                    "cutflow_oneAK4jet_track_down": processor.value_accumulator(
                        float, 0
                    ),
                    "cutflow_oneCluster_track_down": processor.value_accumulator(
                        float, 0
                    ),
                    "cutflow_twoTracksInCluster_track_down": processor.value_accumulator(
                        float, 0
                    ),
                }
            )
            output = self.analysis(events, output, out_label="_track_down")

        return {dataset: output}

    def postprocess(self, accumulator):
        return accumulator<|MERGE_RESOLUTION|>--- conflicted
+++ resolved
@@ -74,21 +74,6 @@
         # save tracks variables
         output["vars"].loc(indices, "ntracks" + out_label, ak.num(tracks).to_list())
         deltaPhi_tracks_W = np.abs(tracks.deltaphi(self.W))
-<<<<<<< HEAD
-        output["vars"].loc(indices, "ntracks_dPhiW1p0" + out_label, ak.num(deltaPhi_tracks_W[deltaPhi_tracks_W < 1.0], axis=1))
-        output["vars"].loc(indices, "trackspt_dPhiW1p0" + out_label, ak.sum(tracks.pt[deltaPhi_tracks_W < 1.0], axis=1))
-        output["vars"].loc(indices, "ntracks_dPhiW0p4" + out_label, ak.num(deltaPhi_tracks_W[deltaPhi_tracks_W < 0.4], axis=1))
-        output["vars"].loc(indices, "trackspt_dPhiW0p4" + out_label, ak.sum(tracks.pt[deltaPhi_tracks_W < 0.4], axis=1))
-        output["vars"].loc(indices, "ntracks_dPhiW0p2" + out_label, ak.num(deltaPhi_tracks_W[deltaPhi_tracks_W < 0.2], axis=1))
-        output["vars"].loc(indices, "trackspt_dPhiW0p2" + out_label, ak.sum(tracks.pt[deltaPhi_tracks_W < 0.2], axis=1))
-        deltaPhi_tracks_MET = np.abs(tracks.deltaphi(self.MET))
-        output["vars"].loc(indices, "ntracks_dPhiMET1p0" + out_label, ak.num(deltaPhi_tracks_MET[deltaPhi_tracks_MET < 1.0], axis=1))
-        output["vars"].loc(indices, "trackspt_dPhiMET1p0" + out_label, ak.sum(tracks.pt[deltaPhi_tracks_MET < 1.0], axis=1))
-        output["vars"].loc(indices, "ntracks_dPhiMET0p4" + out_label, ak.num(deltaPhi_tracks_MET[deltaPhi_tracks_MET < 0.4], axis=1))
-        output["vars"].loc(indices, "trackspt_dPhiMET0p4" + out_label, ak.sum(tracks.pt[deltaPhi_tracks_MET < 0.4], axis=1))
-        output["vars"].loc(indices, "ntracks_dPhiMET0p2" + out_label, ak.num(deltaPhi_tracks_MET[deltaPhi_tracks_MET < 0.2], axis=1))
-        output["vars"].loc(indices, "trackspt_dPhiMET0p2" + out_label, ak.sum(tracks.pt[deltaPhi_tracks_MET < 0.2], axis=1))
-=======
         output["vars"].loc(
             indices,
             "ntracks_dPhiW1p0" + out_label,
@@ -150,7 +135,6 @@
             "trackspt_dPhiMET0p2" + out_label,
             ak.sum(tracks.pt[deltaPhi_tracks_MET < 0.2], axis=1),
         )
->>>>>>> 24d998ec
 
         #####################################################################################
         # ---- FastJet reclustering
@@ -272,13 +256,9 @@
         )  # delta R between jets (selecting events that pass the HighestPT selections) and the SUEP cluster
         ak4jets_inSUEPcluster = self.jets_jec[indices][dR_ak4_SUEP < 1.5]
         output["vars"].loc(
-<<<<<<< HEAD
-            indices, "ak4jets_inSUEPcluster_n_HighestPT", ak.num(ak4jets_inSUEPcluster, axis=1)
-=======
             indices,
             "ak4jets_inSUEPcluster_n_HighestPT",
             ak.num(ak4jets_inSUEPcluster, axis=1),
->>>>>>> 24d998ec
         )
         output["vars"].loc(
             indices,
@@ -371,27 +351,6 @@
         )
 
         # other AK15 jets info
-<<<<<<< HEAD
-        output["vars"].loc(indices, "otherAK15_pt_HighestPT", ak.sum(other_AK15.pt, axis=1))
-        other_AK15_nconst = ak.num(other_AK15_constituents, axis=-1)
-        mostNumerousAK15 = other_AK15[ak.argmax(other_AK15_nconst, axis=-1, keepdims=True)]
-        output["vars"].loc(indices, "otherAK15_maxConst_pt_HighestPT", mostNumerousAK15.pt.to_numpy(allow_missing=True))
-        output["vars"].loc(indices, "otherAK15_maxConst_eta_HighestPT", mostNumerousAK15.eta.to_numpy(allow_missing=True))
-        output["vars"].loc(indices, "otherAK15_maxConst_phi_HighestPT", mostNumerousAK15.phi.to_numpy(allow_missing=True))
-        output["vars"].loc(indices, "otherAK15_maxConst_nconst_HighestPT", ak.max(other_AK15_nconst, axis=-1).to_numpy(allow_missing=True))
-
-        # WH system
-        WH_system = SUEP_cand + self.W[indices]
-        output["vars"].loc(
-            indices, "WH_system_mass_HighestPT", WH_system.mass
-        )
-        output["vars"].loc(
-            indices, "WH_system_pt_HighestPT", WH_system.pt
-        )
-        output["vars"].loc(
-            indices, "WH_system_phi_HighestPT", WH_system.phi
-        )
-=======
         output["vars"].loc(
             indices, "otherAK15_pt_HighestPT", ak.sum(other_AK15.pt, axis=1)
         )
@@ -425,7 +384,7 @@
         output["vars"].loc(indices, "WH_system_mass_HighestPT", WH_system.mass)
         output["vars"].loc(indices, "WH_system_pt_HighestPT", WH_system.pt)
         output["vars"].loc(indices, "WH_system_phi_HighestPT", WH_system.phi)
->>>>>>> 24d998ec
+
         WH_system_PuppiMET = SUEP_cand + self.W_PuppiMET[indices]
         output["vars"].loc(
             indices, "WH_system_PuppiMET_mass_HighestPT", WH_system_PuppiMET.mass
@@ -476,13 +435,9 @@
         output["vars"]["ht"] = ak.sum(uncorrected_ak4jets.pt, axis=-1).to_list()
         output["vars"]["ht_JEC"] = ak.sum(self.jets_jec.pt, axis=-1).to_list()
         if self.isMC and self.do_syst:
-<<<<<<< HEAD
-            jets_jec_JERUp = WH_utils.getAK4Jets(jets_c["JER"].up, self.lepton, self.isMC)
-=======
             jets_jec_JERUp = WH_utils.getAK4Jets(
                 jets_c["JER"].up, self.lepton, self.isMC
             )
->>>>>>> 24d998ec
             jets_jec_JERDown = WH_utils.getAK4Jets(
                 jets_c["JER"].down, self.lepton, self.isMC
             )
@@ -662,20 +617,12 @@
             output["vars"]["prefire_down"] = prefireweights[2]
 
         # get gen SUEP kinematics
-<<<<<<< HEAD
-        SUEP_genMass = len(events) * [0]
-        SUEP_genPt = len(events) * [0]
-        SUEP_genEta = len(events) * [0]
-        SUEP_genPhi = len(events) * [0]
-        darkphis = len(events) * [0]
-=======
         SUEP_genMass = ak.Array(len(events) * [0])
         SUEP_genPt = ak.Array(len(events) * [0])
         SUEP_genEta = ak.Array(len(events) * [0])
         SUEP_genPhi = ak.Array(len(events) * [0])
         darkphis = ak.Array(len(events) * [0])
         cleaned_darkphis = ak.Array(len(events) * [0])
->>>>>>> 24d998ec
 
         if self.isMC:
             genParts = WH_utils.getGenPart(events)
@@ -690,22 +637,13 @@
             # grab the daughters of the scalar
             darkphis = WH_utils.getGenDarkPseudoscalars(events)
             cleaned_darkphis = darkphis[abs(darkphis.eta) < 2.5]
-<<<<<<< HEAD
-            
-=======
-
->>>>>>> 24d998ec
+
         output["vars"]["SUEP_genMass"] = SUEP_genMass
         output["vars"]["SUEP_genPt"] = SUEP_genPt
         output["vars"]["SUEP_genEta"] = SUEP_genEta
         output["vars"]["SUEP_genPhi"] = SUEP_genPhi
-<<<<<<< HEAD
-        output["vars"]["n_darkphis"] = ak.num(darkphis, axis=-1).to_list()
-        output["vars"]["n_darkphis_inTracker"] = ak.num(cleaned_darkphis, axis=-1).to_list()
-=======
         output["vars"]["n_darkphis"] = ak.num(darkphis, axis=-1)
         output["vars"]["n_darkphis_inTracker"] = ak.num(cleaned_darkphis, axis=-1)
->>>>>>> 24d998ec
 
         # saving tight lepton kinematics
         output["vars"]["lepton_pt"] = self.lepton.pt
@@ -797,11 +735,7 @@
             self.lepton, events.MET, jets_btag_sorted[:, :1]
         ).to_list()
 
-<<<<<<< HEAD
-        # saving W information        
-=======
         # saving W information
->>>>>>> 24d998ec
         self.W = WH_utils.make_Wt_4v(self.lepton, events.MET)
         self.W_PuppiMET = WH_utils.make_Wt_4v(self.lepton, events.PuppiMET)
 
@@ -1083,13 +1017,6 @@
         # get Collins-Soper angle
         output["vars"]["cosThetaCS"] = WH_utils.getCosThetaCS(self.lepton, self.MET)
         output["vars"]["cosThetaCS2"] = WH_utils.getCosThetaCS2(self.lepton, self.MET)
-<<<<<<< HEAD
-        output["vars"]["cosThetaCS_Puppi"] = WH_utils.getCosThetaCS(self.lepton, events.PuppiMET)
-        output["vars"]["cosThetaCS2_Puppi"] = WH_utils.getCosThetaCS2(self.lepton, events.PuppiMET)
-        output["vars"]["cosThetaCS_Deep"] = WH_utils.getCosThetaCS(self.lepton, events.DeepMETResolutionTune)
-        output["vars"]["cosThetaCS2_Deep"] = WH_utils.getCosThetaCS2(self.lepton, events.DeepMETResolutionTune)
-
-=======
         output["vars"]["cosThetaCS_Puppi"] = WH_utils.getCosThetaCS(
             self.lepton, events.PuppiMET
         )
@@ -1102,7 +1029,6 @@
         output["vars"]["cosThetaCS2_Deep"] = WH_utils.getCosThetaCS2(
             self.lepton, events.DeepMETResolutionTune
         )
->>>>>>> 24d998ec
 
     def analysis(self, events, output, out_label=""):
 
@@ -1153,11 +1079,7 @@
         leptonSelection = ak.num(tightLeptons) == 1
         events = events[leptonSelection]
         tightLeptons = tightLeptons[leptonSelection]
-<<<<<<< HEAD
-        self.lepton = tightLeptons[:,0]
-=======
         self.lepton = tightLeptons[:, 0]
->>>>>>> 24d998ec
         output["cutflow_oneLepton" + out_label] += ak.sum(events.genWeight)
 
         # output file if no events pass selections, avoids errors later on
