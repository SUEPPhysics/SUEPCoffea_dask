"""
SUEP_coffea_WH.py
Coffea producer for SUEP WH analysis. Uses fastjet package to recluster large jets:
https://github.com/scikit-hep/fastjet
Pietro Lugato, Chad Freer, Luca Lavezzo, Joey Reichert 2023
"""

import warnings

import awkward as ak
import numpy as np
import pandas as pd
import vector
from coffea import processor

warnings.simplefilter(action="ignore", category=pd.errors.PerformanceWarning)

# Importing SUEP specific functions
import workflows.SUEP_utils as SUEP_utils
import workflows.WH_utils as WH_utils

# Importing CMS corrections
from workflows.CMS_corrections.btag_utils import btagcuts, doBTagWeights, getBTagEffs
from workflows.CMS_corrections.golden_jsons_utils import applyGoldenJSON
from workflows.CMS_corrections.HEM_utils import jetHEMFilter
from workflows.CMS_corrections.jetmet_utils import apply_jecs
from workflows.CMS_corrections.PartonShower_utils import GetPSWeights
from workflows.CMS_corrections.Prefire_utils import GetPrefireWeights
from workflows.CMS_corrections.track_killing_utils import track_killing

# IO utils
from workflows.utils.pandas_accumulator import pandas_accumulator

# Set vector behavior
vector.register_awkward()


class SUEP_cluster_WH(processor.ProcessorABC):
    def __init__(
        self,
        isMC: int,
        era: str,
        sample: str,
        do_syst: bool,
        flag: bool,
        output_location=None,
    ) -> None:
        self._flag = flag
        self.do_syst = do_syst
        self.era = str(era).lower()
        self.isMC = isMC
        self.sample = sample
        self.output_location = output_location
        self.scouting = 0

    def HighestPTMethod(
        self,
        indices,
        events,
        leptons,
        output,
        out_label=None,
    ):

        #####################################################################################
        # ---- Track selection
        # Prepare the clean PFCand matched to tracks collection, imposing a dR > 0.4
        # cut on tracks from the selected lepton.
        #####################################################################################

        tracks, _ = WH_utils.getTracks(events, lepton=leptons, leptonIsolation=0.4)
        if self.isMC and "track_down" in out_label:
            tracks = track_killing(self, tracks)

        #####################################################################################
        # ---- FastJet reclustering
        # The jet clustering part.
        #####################################################################################

        # make the ak15 clusters
        ak15jets, clusters = SUEP_utils.FastJetReclustering(tracks, r=1.5, minPt=60)

        # same some variables before making any selections on the ak15 clusters
        output["vars"].loc(indices, "ntracks" + out_label, ak.num(tracks).to_list())
        output["vars"].loc(
            indices, "ngood_fastjets" + out_label, ak.num(ak15jets).to_list()
        )

        #####################################################################################
        # ---- Highest pT Jet (PT)
        # SUEP defined as the highest pT jet. Cut on at least one ak15 cluster, and
        # SUEP candidate having at least 2 tracks.
        #####################################################################################

        # remove events with less than 1 cluster (i.e. need at least SUEP candidate cluster)
        clusterCut = ak.num(ak15jets, axis=1) > 0
        clusters = clusters[clusterCut]
        ak15jets = ak15jets[clusterCut]
        leptons = leptons[clusterCut]
        tracks = tracks[clusterCut]
        indices = indices[clusterCut]
        events = events[clusterCut]
        output["cutflow_oneCluster" + out_label] += ak.sum(events.genWeight)

        # output file if no events pass selections, avoids errors later on
        if len(tracks) == 0:
            print("No events pass clusterCut.")
            return

        # choose highest pT jet
        highpt_jet = ak.argsort(ak15jets.pt, axis=1, ascending=False, stable=True)
        ak15jets_pTsorted = ak15jets[highpt_jet]
        clusters_pTsorted = clusters[highpt_jet]
        SUEP_cand = ak15jets_pTsorted[:, 0]
        SUEP_cand_constituents = clusters_pTsorted[:, 0]
        other_AK15 = ak15jets_pTsorted[:, 1:]
        other_AK15_constituents = clusters_pTsorted[:, 1:]

        # at least 2 tracks
        singleTrackCut = ak.num(SUEP_cand_constituents) > 1
        SUEP_cand = SUEP_cand[singleTrackCut]
        SUEP_cand_constituents = SUEP_cand_constituents[singleTrackCut]
        tracks = tracks[singleTrackCut]
        indices = indices[singleTrackCut]
        events = events[singleTrackCut]
        other_AK15 = other_AK15[singleTrackCut]
        other_AK15_constituents = other_AK15_constituents[singleTrackCut]
        output["cutflow_twoTracksInCluster" + out_label] += ak.sum(events.genWeight)

        # output file if no events pass selections, avoids errors later on
        if len(indices) == 0:
            print("No events pass singleTrackCut.")
            return

        ######################################################################################
        # ---- SUEP kinematics
        # Store SUEP kinematics
        #####################################################################################

        # boost into frame of SUEP
        boost_SUEP = ak.zip(
            {
                "px": SUEP_cand.px * -1,
                "py": SUEP_cand.py * -1,
                "pz": SUEP_cand.pz * -1,
                "mass": SUEP_cand.mass,
            },
            with_name="Momentum4D",
        )

        # SUEP tracks for this method are defined to be the ones from the cluster
        # that was picked to be the SUEP jet
        SUEP_cand_constituents_b = SUEP_cand_constituents.boost_p4(
            boost_SUEP
        )  ### boost the SUEP tracks to their restframe

        # SUEP candidate rest frame
        eigs = SUEP_utils.sphericity(
            SUEP_cand_constituents_b, 1.0
        )  # Set r=1.0 for IRC safe
        output["vars"].loc(
            indices,
            "SUEP_nconst_HighestPT" + out_label,
            ak.num(SUEP_cand_constituents_b),
        )
        output["vars"].loc(
            indices,
            "SUEP_pt_avg_b_HighestPT" + out_label,
            ak.mean(SUEP_cand_constituents_b.pt, axis=-1),
        )
        output["vars"].loc(
            indices, "SUEP_S1_HighestPT" + out_label, 1.5 * (eigs[:, 1] + eigs[:, 0])
        )

        # lab frame SUEP kinematics
        output["vars"].loc(
            indices,
            "SUEP_pt_avg_HighestPT" + out_label,
            ak.mean(SUEP_cand_constituents.pt, axis=-1),
        )
<<<<<<< HEAD
        output["vars"].loc(indices, "SUEP_highestPTtrack_HighestPT" + out_label, ak.max(SUEP_cand_constituents.pt, axis=-1))
=======
        output["vars"].loc(
            indices,
            "SUEP_topPTtrack_HighestPT" + out_label,
            ak.max(SUEP_cand_constituents.pt, axis=-1),
        )
>>>>>>> 194bac2a
        output["vars"].loc(indices, "SUEP_pt_HighestPT" + out_label, SUEP_cand.pt)
        output["vars"].loc(indices, "SUEP_eta_HighestPT" + out_label, SUEP_cand.eta)
        output["vars"].loc(indices, "SUEP_phi_HighestPT" + out_label, SUEP_cand.phi)
        output["vars"].loc(indices, "SUEP_mass_HighestPT" + out_label, SUEP_cand.mass)

        # JEC corrected ak4jets inside SUEP cluster
        dR_ak4_SUEP = self.jets_jec[indices].deltaR(
            SUEP_cand
        )  # delta R between jets (selecting events that pass the HighestPT selections) and the SUEP cluster
        ak4jets_inSUEPcluster = self.jets_jec[indices][dR_ak4_SUEP < 1.5]
        output["vars"].loc(
            indices, "ak4jets_inSUEPcluster_n", ak.num(ak4jets_inSUEPcluster, axis=1)
        )
        output["vars"].loc(
            indices,
            "ak4jets_inSUEPcluster_pt",
            ak.sum(ak4jets_inSUEPcluster.pt, axis=1),
        )
        ak4jets_inSUEPcluster_ptargsort = ak.argsort(
            ak4jets_inSUEPcluster.pt, axis=1, ascending=False, stable=True
        )  # sort by pt to save some of these jets
        ak4jets_inSUEPcluster_ptsort = ak4jets_inSUEPcluster[
            ak4jets_inSUEPcluster_ptargsort
        ]
        for i in range(2):
            output["vars"].loc(
                indices,
                "ak4jet" + str(i + 1) + "_inSUEPcluster_pt",
                ak.fill_none(
                    ak.pad_none(
                        ak4jets_inSUEPcluster_ptsort.pt, i + 1, axis=1, clip=True
                    ),
                    -999,
                )[:, i],
            )
            output["vars"].loc(
                indices,
                "ak4jet" + str(i + 1) + "_inSUEPcluster_phi",
                ak.fill_none(
                    ak.pad_none(
                        ak4jets_inSUEPcluster_ptsort.phi, i + 1, axis=1, clip=True
                    ),
                    -999,
                )[:, i],
            )
            output["vars"].loc(
                indices,
                "ak4jet" + str(i + 1) + "_inSUEPcluster_eta",
                ak.fill_none(
                    ak.pad_none(
                        ak4jets_inSUEPcluster_ptsort.eta, i + 1, axis=1, clip=True
                    ),
                    -999,
                )[:, i],
            )
            output["vars"].loc(
                indices,
                "ak4jet" + str(i + 1) + "_inSUEPcluster_qgl",
                ak.fill_none(
                    ak.pad_none(
                        ak4jets_inSUEPcluster_ptsort.qgl, i + 1, axis=1, clip=True
                    ),
                    -999,
                )[:, i],
            )
            output["vars"].loc(
                indices,
                "ak4jet" + str(i + 1) + "_inSUEPcluster_mass",
                ak.fill_none(
                    ak.pad_none(
                        ak4jets_inSUEPcluster_ptsort.mass, i + 1, axis=1, clip=True
                    ),
                    -999,
                )[:, i],
            )

        # jets outside of the SUEP cluster
        output["vars"].loc(
            indices,
            "maxDeltaR_ak4jets_outsideSUEPcluster",
            ak.fill_none(ak.min(np.abs(dR_ak4_SUEP[dR_ak4_SUEP > 1.5]), axis=1), -999),
        )
        output["vars"].loc(
            indices,
            "minDeltaR_ak4jets_outsideSUEPcluster",
            ak.fill_none(ak.max(np.abs(dR_ak4_SUEP[dR_ak4_SUEP > 1.5]), axis=1), -999),
        )

        # select tracks outside the AK15 SUEP cluster
        tracks_outside_SUEP = tracks[tracks.deltaR(SUEP_cand) > 1.5]
        twoTracksOutsideSUEP = ak.num(tracks_outside_SUEP) > 1
        tracks_outside_SUEP = tracks_outside_SUEP[twoTracksOutsideSUEP]
        nonSUEP_eigs = SUEP_utils.sphericity(tracks_outside_SUEP, 1.0)
        output["vars"].loc(
            indices[twoTracksOutsideSUEP], "nonSUEP_eig0", nonSUEP_eigs[:, 0]
        )
        output["vars"].loc(
            indices[twoTracksOutsideSUEP], "nonSUEP_eig1", nonSUEP_eigs[:, 1]
        )
        output["vars"].loc(
            indices[twoTracksOutsideSUEP], "nonSUEP_eig2", nonSUEP_eigs[:, 2]
        )

        # other AK15 jets info
        output["vars"].loc(indices, "otherAK15_pt", ak.sum(other_AK15.pt, axis=1))
        output["vars"].loc(
            indices,
            "otherAK15_maxConst",
            ak.fill_none(
                ak.max(ak.num(other_AK15_constituents, axis=-1), axis=1), -999
            ),
        )

        # select jets outside the AK15 SUEP cluster
        # dR_ak4_outsideSUEP = self.jets_jec[indices].deltaR(SUEP_cand)
        # ak4jets_outsideSUEP = self.jets_jec[indices][dR_ak4_outsideSUEP > 1.5]
        # oneAK4JetOutsideSUEP = (ak.num(ak4jets_outsideSUEP) > 0)
        # ak4jets_outsideSUEP = ak4jets_outsideSUEP[oneAK4JetOutsideSUEP]
        # # can't wait to upgrade to awkward 2.2, so we can just do ak.sum(jets, axis=-1).mass
        # # currently ak.sum() doesn't support vector ak.behavior
        # inv_masses = []
        # for event_jets in ak4jets_outsideSUEP:
        #     inv_mass = np.sqrt(np.sum(event_jets.energy)**2 - np.sum(event_jets.px)**2 - np.sum(event_jets.py)**2 - np.sum(event_jets.pz)**2)
        #     inv_masses.append(inv_mass)
        # output["vars"].loc(indices[oneAK4JetOutsideSUEP], "ak4jets_outsideSUEP_inv_mass", inv_masses)

        # # ditto for leptons, MET, jets outside AK15 cluster
        # inv_masses = []
        # objs = ak.concatenate([ak4jets_outsideSUEP, leptons[oneAK4JetOutsideSUEP], ak.unflatten(self.MET[oneAK4JetOutsideSUEP], 1)], axis=-1)
        # for event_objs in objs:
        #     inv_mass = np.sqrt(np.sum(event_objs.energy)**2 - np.sum(event_objs.px)**2 - np.sum(event_objs.py)**2 - np.sum(event_objs.pz)**2)
        #     inv_masses.append(inv_mass)
        # output["vars"].loc(indices[oneAK4JetOutsideSUEP], "jetsLeptonMET_inv_mass", inv_masses)

    def storeEventVars(
        self,
        events,
        lepton,
        output,
    ):
        """
        Store event variables in the output dictionary.
        """

        # general event vars
        if self.isMC:
            output["vars"]["genweight"] = events.genWeight.to_list()
            if "GenModel" in dir(
                events
            ):  # SUEP central samples have different genModels in each file
                output["vars"]["genModel"] = WH_utils.getGenModel(events)
        output["vars"]["event"] = events.event.to_list()
        output["vars"]["run"] = events.run
        output["vars"]["luminosityBlock"] = events.luminosityBlock
        output["vars"]["PV_npvs"] = events.PV.npvs
        output["vars"]["PV_npvsGood"] = events.PV.npvsGood

        # select out ak4jets
        uncorrected_ak4jets = WH_utils.getAK4Jets(events.Jet, isMC=self.isMC)
        jets_c, met_c = apply_jecs(
            self,
            Sample=self.sample,
            events=events,
            prefix="",
        )
        jet_HEM_Cut, _ = jetHEMFilter(self, jets_c, events.run)
        jets_c = jets_c[jet_HEM_Cut]
        self.jets_jec = WH_utils.getAK4Jets(jets_c, lepton, self.isMC)
        output["vars"]["ngood_ak4jets"] = ak.num(self.jets_jec).to_list()

        # ht
        output["vars"]["ht"] = ak.sum(uncorrected_ak4jets.pt, axis=-1).to_list()
        output["vars"]["ht_JEC"] = ak.sum(self.jets_jec.pt, axis=-1).to_list()
        if self.isMC and self.do_syst:
            jets_jec_JERUp = WH_utils.getAK4Jets(jets_c["JER"].up, lepton, self.isMC)
            jets_jec_JERDown = WH_utils.getAK4Jets(
                jets_c["JER"].down, lepton, self.isMC
            )
            jets_jec_JESUp = WH_utils.getAK4Jets(
                jets_c["JES_jes"].up, lepton, self.isMC
            )
            jets_jec_JESDown = WH_utils.getAK4Jets(
                jets_c["JES_jes"].down, lepton, self.isMC
            )

            output["vars"]["ht_JEC" + "_JER_up"] = ak.sum(
                jets_jec_JERUp.pt, axis=-1
            ).to_list()
            output["vars"]["ht_JEC" + "_JER_down"] = ak.sum(
                jets_jec_JERDown.pt, axis=-1
            ).to_list()
            output["vars"]["ht_JEC" + "_JES_up"] = ak.sum(
                jets_jec_JESUp.pt, axis=-1
            ).to_list()
            output["vars"]["ht_JEC" + "_JES_down"] = ak.sum(
                jets_jec_JESDown.pt, axis=-1
            ).to_list()

        # saving number of bjets for different definitions (higher or lower requirements on b-likeliness) - see btag_utils.py
        output["vars"]["nBLoose"] = ak.sum(
            (self.jets_jec.btag >= btagcuts("Loose", int(self.era))), axis=1
        )[:]
        output["vars"]["nBMedium"] = ak.sum(
            (self.jets_jec.btag >= btagcuts("Medium", int(self.era))), axis=1
        )[:]
        output["vars"]["nBTight"] = ak.sum(
            (self.jets_jec.btag >= btagcuts("Tight", int(self.era))), axis=1
        )[:]

        # saving kinematic variables for three leading pT jets
        highpt_jet = ak.argsort(self.jets_jec.pt, axis=1, ascending=False, stable=True)
        jets_pTsorted = self.jets_jec[highpt_jet]
        for i in range(3):
            output["vars"]["jet" + str(i + 1) + "_pt"] = ak.fill_none(
                ak.pad_none(jets_pTsorted.pt, i + 1, axis=1, clip=True), -999
            )[:, i]
            output["vars"]["jet" + str(i + 1) + "_phi"] = ak.fill_none(
                ak.pad_none(jets_pTsorted.phi, i + 1, axis=1, clip=True), -999
            )[:, i]
            output["vars"]["jet" + str(i + 1) + "_eta"] = ak.fill_none(
                ak.pad_none(jets_pTsorted.eta, i + 1, axis=1, clip=True), -999
            )[:, i]
            output["vars"]["jet" + str(i + 1) + "_qgl"] = ak.fill_none(
                ak.pad_none(jets_pTsorted.qgl, i + 1, axis=1, clip=True), -999
            )[:, i]
            output["vars"]["jet" + str(i + 1) + "_mass"] = ak.fill_none(
                ak.pad_none(jets_pTsorted.mass, i + 1, axis=1, clip=True), -999
            )[:, i]

        # saving kinematic variables for the leading b-tagged jet
        highbtag_jet = ak.argsort(
            self.jets_jec.btag, axis=1, ascending=False, stable=True
        )
        jets_btag_sorted = self.jets_jec[highbtag_jet]
        output["vars"]["bjet_pt"] = ak.fill_none(
            ak.pad_none(jets_btag_sorted.pt, 1, axis=1, clip=True), -999
        )[:, 0]
        output["vars"]["bjet_phi"] = ak.fill_none(
            ak.pad_none(jets_btag_sorted.phi, 1, axis=1, clip=True), -999
        )[:, 0]
        output["vars"]["bjet_eta"] = ak.fill_none(
            ak.pad_none(jets_btag_sorted.eta, 1, axis=1, clip=True), -999
        )[:, 0]
        output["vars"]["bjet_qgl"] = ak.fill_none(
            ak.pad_none(jets_pTsorted.qgl, 1, axis=1, clip=True), -999
        )[:, 0]
        output["vars"]["bjet_btag"] = ak.fill_none(
            ak.pad_none(jets_pTsorted.btag, 1, axis=1, clip=True), -999
        )[:, 0]

        # save MET
        self.MET = WH_utils.make_MET_4v(events.MET)

        # saving kinematic variables for the deltaphi(min(jet,MET)) jet
        self.jets_jec.deltaPhiMET = WH_utils.MET_delta_phi(self.jets_jec, events.MET)
        sorted_deltaphiMET_jets = self.jets_jec[
            ak.argsort(self.jets_jec.deltaPhiMET, axis=1, ascending=True)
        ]
        output["vars"]["minDeltaPhiMETJet_pt"] = ak.fill_none(
            ak.pad_none(sorted_deltaphiMET_jets.pt, 1, axis=1, clip=True), -999
        )[:, 0]
        output["vars"]["minDeltaPhiMETJet_phi"] = ak.fill_none(
            ak.pad_none(sorted_deltaphiMET_jets.phi, 1, axis=1, clip=True), -999
        )[:, 0]
        output["vars"]["minDeltaPhiMETJet_eta"] = ak.fill_none(
            ak.pad_none(sorted_deltaphiMET_jets.eta, 1, axis=1, clip=True), -999
        )[:, 0]
        output["vars"]["minDeltaPhiMETJet_qgl"] = ak.fill_none(
            ak.pad_none(sorted_deltaphiMET_jets.qgl, 1, axis=1, clip=True), -999
        )[:, 0]

        # saving MET variables
        output["vars"]["CaloMET_pt"] = events.CaloMET.pt
        output["vars"]["CaloMET_phi"] = events.CaloMET.phi
        output["vars"]["CaloMET_sumEt"] = events.CaloMET.sumEt
        output["vars"]["PuppiMET_pt"] = events.PuppiMET.pt
        output["vars"]["PuppiMET_phi"] = events.PuppiMET.phi
        output["vars"]["PuppiMET_sumEt"] = events.PuppiMET.sumEt
        output["vars"]["MET_pt"] = events.MET.pt
        output["vars"]["MET_phi"] = events.MET.phi
        output["vars"]["MET_sumEt"] = events.MET.sumEt

        # Will not be used for nominal analysis but keep around for studies
        """
        output["vars"]["ChsMET_pt"] = events.ChsMET.pt
        output["vars"]["ChsMET_phi"] = events.ChsMET.phi
        output["vars"]["ChsMET_sumEt"] = events.ChsMET.sumEt
        output["vars"]["TkMET_pt"] = events.TkMET.pt
        output["vars"]["TkMET_phi"] = events.TkMET.phi
        output["vars"]["TkMET_sumEt"] = events.TkMET.sumEt
        output["vars"]["RawMET_pt"] = events.RawMET.pt
        output["vars"]["RawMET_phi"] = events.RawMET.phi
        output["vars"]["RawMET_sumEt"] = events.RawMET.sumEt
        output["vars"]["RawPuppiMET_pt"] = events.RawPuppiMET.pt
        output["vars"]["RawPuppiMET_phi"] = events.RawPuppiMET.phi
        output["vars"]["MET_JEC_pt"] = met_c.pt
        output["vars"]["MET_JEC_sumEt"] = met_c.sumEt
        """

        # corrections on MET
        if self.isMC and self.do_syst:

            output["vars"]["PuppiMET_pt_JER_up"] = events.PuppiMET.ptJERUp
            output["vars"]["PuppiMET_pt_JER_down"] = events.PuppiMET.ptJERDown
            output["vars"]["PuppiMET_pt_JES_up"] = events.PuppiMET.ptJESUp
            output["vars"]["PuppiMET_pt_JES_down"] = events.PuppiMET.ptJESDown
            output["vars"]["PuppiMET_phi_JER_up"] = events.PuppiMET.phiJERUp
            output["vars"]["PuppiMET_phi_JER_down"] = events.PuppiMET.phiJERDown
            output["vars"]["PuppiMET_phi_JES_up"] = events.PuppiMET.phiJESUp
            output["vars"]["PuppiMET_phi_JES_down"] = events.PuppiMET.phiJESDown
            output["vars"]["MET_JEC_pt_JER_up"] = met_c.JER.up.pt
            output["vars"]["MET_JEC_pt_JER_down"] = met_c.JER.up.pt
            output["vars"]["MET_JEC_pt_JES_up"] = met_c.JES_jes.up.pt
            output["vars"]["MET_JEC_pt_JES_down"] = met_c.JES_jes.down.pt
            output["vars"][
                "MET_JEC_pt_UnclusteredEnergy_up"
            ] = met_c.MET_UnclusteredEnergy.up.pt
            output["vars"][
                "MET_JEC_pt_UnclusteredEnergy_down"
            ] = met_c.MET_UnclusteredEnergy.down.pt
            output["vars"]["MET_JEC_phi"] = met_c.phi
            output["vars"]["MET_JEC_phi_JER_up"] = met_c.JER.up.phi
            output["vars"]["MET_JEC_phi_JER_down"] = met_c.JER.down.phi
            output["vars"]["MET_JEC_phi_JES_up"] = met_c.JES_jes.up.phi
            output["vars"]["MET_JEC_phi_JES_down"] = met_c.JES_jes.down.phi
            output["vars"][
                "MET_JEC_phi_UnclusteredEnergy_up"
            ] = met_c.MET_UnclusteredEnergy.up.phi
            output["vars"][
                "MET_JEC_phi_UnclusteredEnergy_down"
            ] = met_c.MET_UnclusteredEnergy.down.phi

        if self.isMC:
            output["vars"]["Pileup_nTrueInt"] = events.Pileup.nTrueInt
            psweights = GetPSWeights(self, events)  # Parton Shower weights
            if len(psweights) == 4:
                output["vars"]["PSWeight_ISR_up"] = psweights[0]
                output["vars"]["PSWeight_ISR_down"] = psweights[1]
                output["vars"]["PSWeight_FSR_up"] = psweights[2]
                output["vars"]["PSWeight_FSR_down"] = psweights[3]
            else:
                output["vars"]["PSWeight"] = psweights

            bTagWeights = doBTagWeights(
                events, self.jets_jec, int(self.era), "L", do_syst=self.do_syst
            )  # Does not change selection
            output["vars"]["bTagWeight"] = bTagWeights["central"][:]  # BTag weights

            prefireweights = GetPrefireWeights(self, events)  # Prefire weights
            output["vars"]["prefire_nom"] = prefireweights[0]
            output["vars"]["prefire_up"] = prefireweights[1]
            output["vars"]["prefire_down"] = prefireweights[2]

        # get gen SUEP kinematics
        SUEP_genMass = len(events) * [0]
        SUEP_genPt = len(events) * [0]
        SUEP_genEta = len(events) * [0]
        SUEP_genPhi = len(events) * [0]

        if self.isMC:
            genParts = WH_utils.getGenPart(events)
            genSUEP = genParts[(abs(genParts.pdgID) == 25)]

            # we need to grab the last SUEP in the chain for each event
            SUEP_genMass = [g[-1].mass if len(g) > 0 else 0 for g in genSUEP]
            SUEP_genPt = [g[-1].pt if len(g) > 0 else 0 for g in genSUEP]
            SUEP_genPhi = [g[-1].phi if len(g) > 0 else 0 for g in genSUEP]
            SUEP_genEta = [g[-1].eta if len(g) > 0 else 0 for g in genSUEP]

        output["vars"]["SUEP_genMass"] = SUEP_genMass
        output["vars"]["SUEP_genPt"] = SUEP_genPt
        output["vars"]["SUEP_genEta"] = SUEP_genEta
        output["vars"]["SUEP_genPhi"] = SUEP_genPhi

        # saving tight lepton kinematics
        output["vars"]["lepton_pt"] = lepton.pt[:, 0]
        output["vars"]["lepton_eta"] = lepton.eta[:, 0]
        output["vars"]["lepton_phi"] = lepton.phi[:, 0]
        output["vars"]["lepton_mass"] = lepton.mass[:, 0]
        output["vars"]["lepton_flavor"] = lepton.pdgID[:, 0]
        output["vars"]["lepton_ID"] = lepton.ID[:, 0]
        output["vars"]["lepton_IDMVA"] = lepton.IDMVA[:, 0]
        output["vars"]["lepton_iso"] = lepton.iso[:, 0]
        output["vars"]["lepton_isoMVA"] = lepton.isoMVA[:, 0]
        output["vars"]["lepton_miniIso"] = lepton.miniIso[:, 0]
        output["vars"]["lepton_dxy"] = lepton.dxy[:, 0]
        output["vars"]["lepton_dz"] = lepton.dz[:, 0]

        # other loose leptons
        looseMuons, looseElectrons, looseLeptons = WH_utils.getLooseLeptons(events)
        self.looseLeptons = looseLeptons
        output["vars"]["nLooseLeptons"] = ak.num(looseLeptons).to_list()
        output["vars"]["nLooseMuons"] = ak.num(looseMuons).to_list()
        output["vars"]["nLooseElectrons"] = ak.num(looseElectrons).to_list()
        highpt_leptons = ak.argsort(
            looseLeptons.pt, axis=1, ascending=False, stable=True
        )
        looseLeptons_pTsorted = looseLeptons[highpt_leptons]
        for i in range(3):
            output["vars"]["looseLepton" + str(i + 1) + "_pt"] = ak.fill_none(
                ak.pad_none(looseLeptons_pTsorted.pt, i + 1, axis=1, clip=True), -999
            )[:, i]
            output["vars"]["looseLepton" + str(i + 1) + "_phi"] = ak.fill_none(
                ak.pad_none(looseLeptons_pTsorted.phi, i + 1, axis=1, clip=True), -999
            )[:, i]
            output["vars"]["looseLepton" + str(i + 1) + "_eta"] = ak.fill_none(
                ak.pad_none(looseLeptons_pTsorted.eta, i + 1, axis=1, clip=True), -999
            )[:, i]
            output["vars"]["looseLepton" + str(i + 1) + "_flavor"] = ak.fill_none(
                ak.pad_none(looseLeptons_pTsorted.pdgID, i + 1, axis=1, clip=True), -999
            )[:, i]

        # ak4jets w/o lepton isolation
        ak4jets_noLepIso = WH_utils.getAK4Jets(jets_c, isMC=self.isMC)
        output["vars"]["ngood_ak4jets_noLepIso"] = ak.num(ak4jets_noLepIso).to_list()
        output["vars"]["nBLoose_noLepIso"] = ak.sum(
            (ak4jets_noLepIso.btag >= btagcuts("Loose", int(self.era))), axis=1
        )[:]
        output["vars"]["nBMedium_noLepIso"] = ak.sum(
            (ak4jets_noLepIso.btag >= btagcuts("Medium", int(self.era))), axis=1
        )[:]
        output["vars"]["nBTight_noLepIso"] = ak.sum(
            (ak4jets_noLepIso.btag >= btagcuts("Tight", int(self.era))), axis=1
        )[:]

        # W kinematics
        (
            W_mT_from_CaloMET,
            W_pT_from_CaloMET,
            W_phi_from_CaloMET,
        ) = WH_utils.W_kinematics(lepton, events.CaloMET)
        (
            W_mT_from_PuppiMET,
            W_pT_from_PuppiMET,
            W_phi_from_PuppiMET,
        ) = WH_utils.W_kinematics(lepton, events.PuppiMET)
        W_mT_from_MET, W_pT_from_MET, W_phi_from_MET = WH_utils.W_kinematics(
            lepton, events.MET
        )

        # W transverse mass for different METs -- zero mass for lepton, MET in Mt calculation
        output["vars"]["W_mT_from_CaloMET"] = W_mT_from_CaloMET
        output["vars"]["W_mT_from_PuppiMET"] = W_mT_from_PuppiMET
        output["vars"]["W_mT_from_MET"] = W_mT_from_MET

        output["vars"]["W_pt_from_CaloMET"] = W_pT_from_CaloMET
        output["vars"]["W_pt_from_PuppiMET"] = W_pT_from_PuppiMET
        output["vars"]["W_pt_from_MET"] = W_pT_from_MET

        output["vars"]["W_phi_from_CaloMET"] = W_phi_from_CaloMET
        output["vars"]["W_phi_from_PuppiMET"] = W_phi_from_PuppiMET
        output["vars"]["W_phi_from_MET"] = W_phi_from_MET

        # pair W and jets to get the mass of the system
        output["vars"]["topMass"] = WH_utils.getTopMass(
            lepton, events.MET, self.jets_jec
        ).to_list()
        output["vars"]["topMassJetClosestToMET"] = WH_utils.getTopMass(
            lepton, events.MET, sorted_deltaphiMET_jets[:, :1]
        ).to_list()
        output["vars"]["topMassBJet"] = WH_utils.getTopMass(
            lepton, events.MET, jets_btag_sorted[:, :1]
        ).to_list()

        # photon information
        photons = WH_utils.getPhotons(events, self.isMC)
        output["vars"]["nphotons"] = ak.num(photons).to_list()
        for i in range(2):
            output["vars"]["photon" + str(i + 1) + "_pt"] = ak.fill_none(
                ak.pad_none(photons.pt, i + 1, axis=1, clip=True), -999
            )[:, i]
            output["vars"]["photon" + str(i + 1) + "_phi"] = ak.fill_none(
                ak.pad_none(photons.phi, i + 1, axis=1, clip=True), -999
            )[:, i]
            output["vars"]["photon" + str(i + 1) + "_eta"] = ak.fill_none(
                ak.pad_none(photons.eta, i + 1, axis=1, clip=True), -999
            )[:, i]
            output["vars"]["photon" + str(i + 1) + "_pixelSeed"] = ak.fill_none(
                ak.pad_none(photons.pixelSeed, i + 1, axis=1, clip=True), -999
            )[:, i]
            output["vars"]["photon" + str(i + 1) + "_mvaID"] = ak.fill_none(
                ak.pad_none(photons.mvaID, i + 1, axis=1, clip=True), -999
            )[:, i]
            output["vars"]["photon" + str(i + 1) + "_electronVeto"] = ak.fill_none(
                ak.pad_none(photons.electronVeto, i + 1, axis=1, clip=True), -999
            )[:, i]
            output["vars"]["photon" + str(i + 1) + "_hoe"] = ak.fill_none(
                ak.pad_none(photons.hoe, i + 1, axis=1, clip=True), -999
            )[:, i]
            output["vars"]["photon" + str(i + 1) + "_r9"] = ak.fill_none(
                ak.pad_none(photons.r9, i + 1, axis=1, clip=True), -999
            )[:, i]
            output["vars"]["photon" + str(i + 1) + "_cutBased"] = ak.fill_none(
                ak.pad_none(photons.cutBased, i + 1, axis=1, clip=True), -999
            )[:, i]
            output["vars"]["photon" + str(i + 1) + "_pfRelIso03_all"] = ak.fill_none(
                ak.pad_none(photons.pfRelIso03_all, i + 1, axis=1, clip=True), -999
            )[:, i]
            output["vars"]["photon" + str(i + 1) + "_isScEtaEB"] = ak.fill_none(
                ak.pad_none(photons.isScEtaEB, i + 1, axis=1, clip=True), -999
            )[:, i]
            output["vars"]["photon" + str(i + 1) + "_isScEtaEE"] = ak.fill_none(
                ak.pad_none(photons.isScEtaEE, i + 1, axis=1, clip=True), -999
            )[:, i]

            # if ith photon exist, compute deltaR with jets
            hasIthPhoton = ak.num(photons) > i
            indices_i = np.arange(len(events))[hasIthPhoton]
            photon_i = photons[hasIthPhoton][:, i]
            jets_jec_i = self.jets_jec[hasIthPhoton]
            looseLeptons_i = looseLeptons[hasIthPhoton]
            minDeltaR_ak4jet_photon_i = np.ones(len(events)) * -999
            minDeltaR_lepton_photon_i = np.ones(len(events)) * -999
            minDeltaR_ak4jet_photon_i[indices_i] = ak.fill_none(
                ak.min(np.abs(jets_jec_i.deltaR(photon_i)), axis=1), -999
            )
            minDeltaR_lepton_photon_i[indices_i] = ak.fill_none(
                ak.min(np.abs(looseLeptons_i.deltaR(photon_i)), axis=1), -999
            )
            output["vars"][
                "minDeltaR_ak4jet_photon" + str(i + 1)
            ] = minDeltaR_ak4jet_photon_i
            output["vars"][
                "minDeltaR_lepton_photon" + str(i + 1)
            ] = minDeltaR_lepton_photon_i

        # saving min, max delta R, phi, eta between jets
        jet_combinations = ak.combinations(
            self.jets_jec, 2, fields=["jet1", "jet2"], axis=-1
        )
        jet_combinations_deltaR = np.abs(
            jet_combinations["jet1"].deltaR(jet_combinations["jet2"])
        )
        jet_combinations_deltaPhi = np.abs(
            jet_combinations["jet1"].deltaphi(jet_combinations["jet2"])
        )
        jet_combinations_deltaEta = np.abs(
            jet_combinations["jet1"].deltaeta(jet_combinations["jet2"])
        )
        output["vars"]["minDeltaRJets"] = ak.fill_none(
            ak.min(jet_combinations_deltaR, axis=-1), -999
        )
        output["vars"]["maxDeltaRJets"] = ak.fill_none(
            ak.max(jet_combinations_deltaR, axis=-1), -999
        )
        output["vars"]["minDeltaPhiJets"] = ak.fill_none(
            ak.min(jet_combinations_deltaPhi, axis=-1), -999
        )
        output["vars"]["maxDeltaPhiJets"] = ak.fill_none(
            ak.max(jet_combinations_deltaPhi, axis=-1), -999
        )
        output["vars"]["minDeltaEtaJets"] = ak.fill_none(
            ak.min(jet_combinations_deltaEta, axis=-1), -999
        )
        output["vars"]["maxDeltaEtaJets"] = ak.fill_none(
            ak.max(jet_combinations_deltaEta, axis=-1), -999
        )

        # saving min, max delta R, phi, eta between jets with a pT > 50 GeV cut
        ak4jets_pt50 = self.jets_jec[self.jets_jec.pt > 50]
        jet_combinations = ak.combinations(
            ak4jets_pt50, 2, fields=["jet1", "jet2"], axis=-1
        )
        jet_combinations_deltaR = np.abs(
            jet_combinations["jet1"].deltaR(jet_combinations["jet2"])
        )
        jet_combinations_deltaPhi = np.abs(
            jet_combinations["jet1"].deltaphi(jet_combinations["jet2"])
        )
        jet_combinations_deltaEta = np.abs(
            jet_combinations["jet1"].deltaeta(jet_combinations["jet2"])
        )
        output["vars"]["minDeltaRJetsPT50"] = ak.fill_none(
            ak.min(jet_combinations_deltaR, axis=-1), -999
        )
        output["vars"]["maxDeltaRJetsPT50"] = ak.fill_none(
            ak.max(jet_combinations_deltaR, axis=-1), -999
        )
        output["vars"]["minDeltaPhiJetsPT50"] = ak.fill_none(
            ak.min(jet_combinations_deltaPhi, axis=-1), -999
        )
        output["vars"]["maxDeltaPhiJetsPT50"] = ak.fill_none(
            ak.max(jet_combinations_deltaPhi, axis=-1), -999
        )
        output["vars"]["minDeltaEtaJetsPT50"] = ak.fill_none(
            ak.min(jet_combinations_deltaEta, axis=-1), -999
        )
        output["vars"]["maxDeltaEtaJetsPT50"] = ak.fill_none(
            ak.max(jet_combinations_deltaEta, axis=-1), -999
        )

        # saving min, max delta R, phi, eta between any jet and the tight lepton
        jet_lepton_combinations = ak.cartesian({"jet": self.jets_jec, "lepton": lepton})
        jet_lepton_combinations_deltaR = np.abs(
            jet_lepton_combinations["jet"].deltaR(jet_lepton_combinations["lepton"])
        )
        jet_lepton_combinations_deltaPhi = np.abs(
            jet_lepton_combinations["jet"].deltaphi(jet_lepton_combinations["lepton"])
        )
        jet_lepton_combinations_deltaEta = np.abs(
            jet_lepton_combinations["jet"].deltaeta(jet_lepton_combinations["lepton"])
        )
        output["vars"]["minDeltaRJetLepton"] = ak.fill_none(
            ak.min(jet_lepton_combinations_deltaR, axis=-1), -999
        )
        output["vars"]["maxDeltaRJetLepton"] = ak.fill_none(
            ak.max(jet_lepton_combinations_deltaR, axis=-1), -999
        )
        output["vars"]["minDeltaPhiJetLepton"] = ak.fill_none(
            ak.min(jet_lepton_combinations_deltaPhi, axis=-1), -999
        )
        output["vars"]["maxDeltaPhiJetLepton"] = ak.fill_none(
            ak.max(jet_lepton_combinations_deltaPhi, axis=-1), -999
        )
        output["vars"]["minDeltaEtaJetLepton"] = ak.fill_none(
            ak.min(jet_lepton_combinations_deltaEta, axis=-1), -999
        )
        output["vars"]["maxDeltaEtaJetLepton"] = ak.fill_none(
            ak.max(jet_lepton_combinations_deltaEta, axis=-1), -999
        )

        # saving min, max delta R, phi, eta between any jet pT > 50 and the tight lepton
        jet_lepton_combinations = ak.cartesian({"jet": ak4jets_pt50, "lepton": lepton})
        jet_lepton_combinations_deltaR = np.abs(
            jet_lepton_combinations["jet"].deltaR(jet_lepton_combinations["lepton"])
        )
        jet_lepton_combinations_deltaPhi = np.abs(
            jet_lepton_combinations["jet"].deltaphi(jet_lepton_combinations["lepton"])
        )
        jet_lepton_combinations_deltaEta = np.abs(
            jet_lepton_combinations["jet"].deltaeta(jet_lepton_combinations["lepton"])
        )
        output["vars"]["minDeltaRJetPT50Lepton"] = ak.fill_none(
            ak.min(jet_lepton_combinations_deltaR, axis=-1), -999
        )
        output["vars"]["maxDeltaRJetPT50Lepton"] = ak.fill_none(
            ak.max(jet_lepton_combinations_deltaR, axis=-1), -999
        )
        output["vars"]["minDeltaPhiJetPT50Lepton"] = ak.fill_none(
            ak.min(jet_lepton_combinations_deltaPhi, axis=-1), -999
        )
        output["vars"]["maxDeltaPhiJetPT50Lepton"] = ak.fill_none(
            ak.max(jet_lepton_combinations_deltaPhi, axis=-1), -999
        )
        output["vars"]["minDeltaEtaJetPT50Lepton"] = ak.fill_none(
            ak.min(jet_lepton_combinations_deltaEta, axis=-1), -999
        )
        output["vars"]["maxDeltaEtaJetPT50Lepton"] = ak.fill_none(
            ak.max(jet_lepton_combinations_deltaEta, axis=-1), -999
        )

        # saving min, max delta R, phi, eta between any jet and the loose leptons
        jet_looseLepton_combinations = ak.cartesian(
            {"jet": self.jets_jec, "looseLepton": looseLeptons}
        )
        jet_looseLepton_combinations_deltaR = np.abs(
            jet_looseLepton_combinations["jet"].deltaR(
                jet_looseLepton_combinations["looseLepton"]
            )
        )
        jet_looseLepton_combinations_deltaPhi = np.abs(
            jet_looseLepton_combinations["jet"].deltaphi(
                jet_looseLepton_combinations["looseLepton"]
            )
        )
        jet_looseLepton_combinations_deltaEta = np.abs(
            jet_looseLepton_combinations["jet"].deltaeta(
                jet_looseLepton_combinations["looseLepton"]
            )
        )
        output["vars"]["minDeltaRJetLooseLepton"] = ak.fill_none(
            ak.min(jet_looseLepton_combinations_deltaR, axis=-1), -999
        )
        output["vars"]["maxDeltaRJetLooseLepton"] = ak.fill_none(
            ak.max(jet_looseLepton_combinations_deltaR, axis=-1), -999
        )
        output["vars"]["minDeltaPhiJetLooseLepton"] = ak.fill_none(
            ak.min(jet_looseLepton_combinations_deltaPhi, axis=-1), -999
        )
        output["vars"]["maxDeltaPhiJetLooseLepton"] = ak.fill_none(
            ak.max(jet_looseLepton_combinations_deltaPhi, axis=-1), -999
        )
        output["vars"]["minDeltaEtaJetLooseLepton"] = ak.fill_none(
            ak.min(jet_looseLepton_combinations_deltaEta, axis=-1), -999
        )
        output["vars"]["maxDeltaEtaJetLooseLepton"] = ak.fill_none(
            ak.max(jet_looseLepton_combinations_deltaEta, axis=-1), -999
        )

        # saving min, max delta R, phi, eta between any jet pT > 50 and the loose leptons
        jet_looseLepton_combinations = ak.cartesian(
            {"jet": ak4jets_pt50, "looseLepton": looseLeptons}
        )
        jet_looseLepton_combinations_deltaR = np.abs(
            jet_looseLepton_combinations["jet"].deltaR(
                jet_looseLepton_combinations["looseLepton"]
            )
        )
        jet_looseLepton_combinations_deltaPhi = np.abs(
            jet_looseLepton_combinations["jet"].deltaphi(
                jet_looseLepton_combinations["looseLepton"]
            )
        )
        jet_looseLepton_combinations_deltaEta = np.abs(
            jet_looseLepton_combinations["jet"].deltaeta(
                jet_looseLepton_combinations["looseLepton"]
            )
        )
        output["vars"]["minDeltaRJetPT50LooseLepton"] = ak.fill_none(
            ak.min(jet_looseLepton_combinations_deltaR, axis=-1), -999
        )
        output["vars"]["maxDeltaRJetPT50LooseLepton"] = ak.fill_none(
            ak.max(jet_looseLepton_combinations_deltaR, axis=-1), -999
        )
        output["vars"]["minDeltaPhiJetPT50LooseLepton"] = ak.fill_none(
            ak.min(jet_looseLepton_combinations_deltaPhi, axis=-1), -999
        )
        output["vars"]["maxDeltaPhiJetPT50LooseLepton"] = ak.fill_none(
            ak.max(jet_looseLepton_combinations_deltaPhi, axis=-1), -999
        )
        output["vars"]["minDeltaEtaJetPT50LooseLepton"] = ak.fill_none(
            ak.min(jet_looseLepton_combinations_deltaEta, axis=-1), -999
        )
        output["vars"]["maxDeltaEtaJetPT50LooseLepton"] = ak.fill_none(
            ak.max(jet_looseLepton_combinations_deltaEta, axis=-1), -999
        )

    def analysis(self, events, output, out_label=""):

        #####################################################################################
        # ---- Basic event selection
        # Define the events that we will use.
        # Apply triggers, golden JSON, quality filters, and orthogonality selections.
        #####################################################################################

        output["cutflow_total" + out_label] += ak.sum(events.genWeight)

        if self.isMC == 0:
            events = applyGoldenJSON(self, events)
            events.genWeight = np.ones(len(events))  # dummy value for data

        output["cutflow_goldenJSON" + out_label] += ak.sum(events.genWeight)

        events = WH_utils.genSelection(events, self.sample)
        output["cutflow_genCuts" + out_label] += ak.sum(events.genWeight)

        events = WH_utils.triggerSelection(
            events, self.sample, self.era, self.isMC, output, out_label
        )
        output["cutflow_allTriggers" + out_label] += ak.sum(events.genWeight)

        events = WH_utils.qualityFiltersSelection(events, self.era)
        output["cutflow_qualityFilters" + out_label] += ak.sum(events.genWeight)

        events = WH_utils.orthogonalitySelection(events)
        output["cutflow_orthogonality" + out_label] += ak.sum(events.genWeight)

        events = events[ak.num(WH_utils.getAK4Jets(events.Jet, isMC=self.isMC)) > 0]
        output["cutflow_oneAK4jet" + out_label] += ak.sum(events.genWeight)

        # output file if no events pass selections, avoids errors later on
        if len(events) == 0:
            print("No events passed basic event selection. Saving empty outputs.")
            return output

        #####################################################################################
        # ---- Lepton selection
        # Define the lepton objects and apply single lepton selection.
        #####################################################################################

        _, _, tightLeptons = WH_utils.getTightLeptons(events)

        # require exactly one tight lepton
        leptonSelection = ak.num(tightLeptons) == 1
        events = events[leptonSelection]
        tightLeptons = tightLeptons[leptonSelection]
        output["cutflow_oneLepton" + out_label] += ak.sum(events.genWeight)

        # output file if no events pass selections, avoids errors later on
        if len(events) == 0:
            print("No events pass oneLepton.")
            return output

        #####################################################################################
        # ---- Store event level information
        #####################################################################################

        # these only need to be saved once, as they shouldn't change even with track killing
        if out_label == "":
            self.storeEventVars(
                events,
                lepton=tightLeptons,
                output=output,
            )

        #####################################################################################
        # ---- SUEP definition and analysis
        #####################################################################################

        # indices of events, used to keep track which events pass selections for each method
        # and only fill those rows of the DataFrame (e.g. track killing).
        # from now on, if any cuts are applied, the indices should be updated, and the df
        # should be filled with the updated indices.
        indices = np.arange(0, len(events))

        self.HighestPTMethod(
            indices,
            events,
            leptons=tightLeptons,
            output=output,
            out_label=out_label,
        )

        return output

    def process(self, events):
        dataset = events.metadata["dataset"]

        output = processor.dict_accumulator(
            {
                "gensumweight": processor.value_accumulator(float, 0),
                "cutflow_total": processor.value_accumulator(float, 0),
                "cutflow_goldenJSON": processor.value_accumulator(float, 0),
                "cutflow_genCuts": processor.value_accumulator(float, 0),
                "cutflow_triggerSingleMuon": processor.value_accumulator(float, 0),
                "cutflow_triggerDoubleMuon": processor.value_accumulator(float, 0),
                "cutflow_triggerEGamma": processor.value_accumulator(float, 0),
                "cutflow_allTriggers": processor.value_accumulator(float, 0),
                "cutflow_orthogonality": processor.value_accumulator(float, 0),
                "cutflow_oneLepton": processor.value_accumulator(float, 0),
                "cutflow_qualityFilters": processor.value_accumulator(float, 0),
                "cutflow_oneAK4jet": processor.value_accumulator(float, 0),
                "cutflow_oneCluster": processor.value_accumulator(float, 0),
                "cutflow_twoTracksInCluster": processor.value_accumulator(float, 0),
                "vars": pandas_accumulator(pd.DataFrame()),
            }
        )

        # gen weights
        if self.isMC:
            output["gensumweight"] += ak.sum(events.genWeight)
        else:
            genWeight = np.ones(len(events))
            events = ak.with_field(events, genWeight, "genWeight")

        # run the analysis
        output = self.analysis(events, output)

        # run the analysis with the track systematics applied
        if self.isMC and self.do_syst:
            output.update(
                {
                    "cutflow_total_track_down": processor.value_accumulator(float, 0),
                    "cutflow_goldenJSON_track_down": processor.value_accumulator(
                        float, 0
                    ),
                    "cutflow_genCuts_track_down": processor.value_accumulator(float, 0),
                    "cutflow_triggerSingleMuon_track_down": processor.value_accumulator(
                        float, 0
                    ),
                    "cutflow_triggerDoubleMuon_track_down": processor.value_accumulator(
                        float, 0
                    ),
                    "cutflow_triggerEGamma_track_down": processor.value_accumulator(
                        float, 0
                    ),
                    "cutflow_allTriggers_track_down": processor.value_accumulator(
                        float, 0
                    ),
                    "cutflow_orthogonality_track_down": processor.value_accumulator(
                        float, 0
                    ),
                    "cutflow_oneLepton_track_down": processor.value_accumulator(
                        float, 0
                    ),
                    "cutflow_qualityFilters_track_down": processor.value_accumulator(
                        float, 0
                    ),
                    "cutflow_oneAK4jet_track_down": processor.value_accumulator(
                        float, 0
                    ),
                    "cutflow_oneCluster_track_down": processor.value_accumulator(
                        float, 0
                    ),
                    "cutflow_twoTracksInCluster_track_down": processor.value_accumulator(
                        float, 0
                    ),
                }
            )
            output = self.analysis(events, output, out_label="_track_down")

        return {dataset: output}

    def postprocess(self, accumulator):
        return accumulator<|MERGE_RESOLUTION|>--- conflicted
+++ resolved
@@ -178,15 +178,7 @@
             "SUEP_pt_avg_HighestPT" + out_label,
             ak.mean(SUEP_cand_constituents.pt, axis=-1),
         )
-<<<<<<< HEAD
         output["vars"].loc(indices, "SUEP_highestPTtrack_HighestPT" + out_label, ak.max(SUEP_cand_constituents.pt, axis=-1))
-=======
-        output["vars"].loc(
-            indices,
-            "SUEP_topPTtrack_HighestPT" + out_label,
-            ak.max(SUEP_cand_constituents.pt, axis=-1),
-        )
->>>>>>> 194bac2a
         output["vars"].loc(indices, "SUEP_pt_HighestPT" + out_label, SUEP_cand.pt)
         output["vars"].loc(indices, "SUEP_eta_HighestPT" + out_label, SUEP_cand.eta)
         output["vars"].loc(indices, "SUEP_phi_HighestPT" + out_label, SUEP_cand.phi)
