import awkward as ak

from workflows.SUEP_utils import sphericity


def selectByLeptons(self, events, extraColls=[], lepveto=False):
    ###lepton selection criteria--4momenta collection for plotting
    muons = ak.zip(
        {
            "pt": events.Muon.pt,
            "eta": events.Muon.eta,
            "phi": events.Muon.phi,
            "mass": events.Muon.mass,
<<<<<<< HEAD
            #"charge": events.Muon.pdgId / (-13), , (potentially interested in flavour too):
            "pdgID": events.Muon.pdgId
=======
            "charge": events.Muon.charge,
>>>>>>> c47ed1cf
        },
        with_name="Momentum4D",
    )

    electrons = ak.zip(
        {
            "pt": events.Electron.pt,
            "eta": events.Electron.eta,
            "phi": events.Electron.phi,
            "mass": events.Electron.mass,
<<<<<<< HEAD
            #"charge": events.Electron.pdgId / (-11), (potentially interested in flavour too):
            "pdgID": events.Muon.pdgId
=======
            "charge": events.Electron.charge,
>>>>>>> c47ed1cf
        },
        with_name="Momentum4D",
    )

    ###  Some very simple selections on ID ###
    ###  Muons: loose ID + dxy dz cuts mimicking the medium prompt ID https://twiki.cern.ch/twiki/bin/viewauth/CMS/SWGuideMuonIdRun2
    ###  Electrons: loose ID + dxy dz cuts for promptness https://twiki.cern.ch/twiki/bin/view/CMS/EgammaCutBasedIdentification
    if self.scouting == 1:
        cutMuons = (
            # (events.Muon.isGlobalMuon == 1 | events.Muon.isTrackerMuon == 1)
            (events.Muon.isGlobalMuon == 1)
            & (events.Muon.pt >= 10)
            & (abs(events.Muon.dxy) <= 0.02)
            & (abs(events.Muon.dz) <= 0.1)
            & (events.Muon.trkiso < 0.10)
            & (abs(events.Muon.eta) < 2.4)
        )
        cutElectrons = (
            (events.Electron.ID == 1)
            & (events.Electron.pt >= 15)
            & (
                abs(events.Electron.d0)
                < 0.05 + 0.05 * (abs(events.Electron.eta) > 1.479)
            )
            & (
                abs(events.Electron.dz)
                < 0.10 + 0.10 * (abs(events.Electron.eta) > 1.479)
            )
            & ((abs(events.Electron.eta) < 1.444) | (abs(events.Electron.eta) > 1.566))
            & (abs(events.Electron.eta) < 2.5)
        )
    else:
        cutMuons = (
            (events.Muon.looseId)
            & (events.Muon.pt >= 10)
            & (abs(events.Muon.dxy) <= 0.02)
            & (abs(events.Muon.dz) <= 0.1)
            & (events.Muon.pfIsoId >= 2)
            & (abs(events.Muon.eta) < 2.4)
        )
        cutElectrons = (
            (events.Electron.cutBased >= 2)
            & (events.Electron.pt >= 15)
            & (events.Electron.mvaFall17V2Iso_WP90)
            & (
                abs(events.Electron.dxy)
                < 0.05 + 0.05 * (abs(events.Electron.eta) > 1.479)
            )
            & (
                abs(events.Electron.dz)
                < 0.10 + 0.10 * (abs(events.Electron.eta) > 1.479)
            )
            & ((abs(events.Electron.eta) < 1.444) | (abs(events.Electron.eta) > 1.566))
            & (abs(events.Electron.eta) < 2.5)
        )

    ### Apply the cuts
    # Object selection. selMuons contain only the events that are filtered by cutMuons criteria.
    selMuons = muons[cutMuons]
    selElectrons = electrons[cutElectrons]

    cutHasOneMuon = (ak.num(selMuons, axis=1) == 1) & (
        ak.max(selMuons.pt, axis=1, mask_identity=False) >= 25
    )
    cutHasOneElec = (ak.num(selElectrons, axis=1) == 1) & (
        ak.max(selElectrons.pt, axis=1, mask_identity=False) >= 25
    )
    cutOneLep = (
        ak.num(selElectrons, axis=1) + ak.num(selMuons, axis=1)
    ) < 2  # is this removing events with BOTH muons and electrons?
    cutHasOneLep = ((cutHasOneMuon) | (cutHasOneElec)) & cutOneLep

    ### Cut the events, also return the selected leptons for operation down the line
    events = events[cutHasOneLep]
    selElectrons = selElectrons[cutHasOneLep]
    selMuons = selMuons[cutHasOneLep]

    selLeptons = ak.concatenate([selElectrons, selMuons], axis=1)

    return events, selLeptons  # , [coll[cutHasTwoLeps] for coll in extraColls]


def TopPTMethod(
    self,
    indices,
    tracks,
    jets,
    clusters,
    output,
    out_label=None,
):
    #####################################################################################
    # ---- Top pT Jet (PT)
    # SUEP defines as the top pT jet
    #####################################################################################'

    # choose highest pT jet
    highpt_jet = ak.argsort(jets.pt, axis=1, ascending=False, stable=True)
    jets_pTsorted = jets[highpt_jet]
    clusters_pTsorted = clusters[highpt_jet]
    SUEP_cand = jets_pTsorted[:, 0]
    SUEP_cand_constituents = clusters_pTsorted[:, 0]

    # at least 2 tracks
    singleTrackCut = ak.num(SUEP_cand_constituents) > 1
    SUEP_cand = SUEP_cand[singleTrackCut]
    SUEP_cand_constituents = SUEP_cand_constituents[singleTrackCut]
    tracks = tracks[singleTrackCut]
    indices = indices[singleTrackCut]

    # boost into frame of SUEP
    boost_SUEP = ak.zip(
        {
            "px": SUEP_cand.px * -1,
            "py": SUEP_cand.py * -1,
            "pz": SUEP_cand.pz * -1,
            "mass": SUEP_cand.mass,
        },
        with_name="Momentum4D",
    )

    # SUEP tracks for this method are defined to be the ones from the cluster
    # that was picked to be the SUEP jet
    SUEP_tracks_b = SUEP_cand_constituents.boost_p4(
        boost_SUEP
    )  ### boost the SUEP tracks to their restframe

    # SUEP jet variables
    eigs = sphericity(SUEP_tracks_b, 1.0)  # Set r=1.0 for IRC safe
    output["vars"].loc(indices, "SUEP_nconst_TopPT" + out_label, ak.num(SUEP_tracks_b))
    output["vars"].loc(
        indices, "SUEP_pt_avg_b_TopPT" + out_label, ak.mean(SUEP_tracks_b.pt, axis=-1)
    )
    output["vars"].loc(
        indices, "SUEP_S1_TopPT" + out_label, 1.5 * (eigs[:, 1] + eigs[:, 0])
    )

    # unboost for these
    SUEP_tracks = SUEP_tracks_b.boost_p4(SUEP_cand)
    output["vars"].loc(
        indices, "SUEP_pt_avg_TopPT" + out_label, ak.mean(SUEP_tracks.pt, axis=-1)
    )
    output["vars"].loc(indices, "SUEP_pt_TopPT" + out_label, SUEP_cand.pt)
    output["vars"].loc(indices, "SUEP_eta_TopPT" + out_label, SUEP_cand.eta)
    output["vars"].loc(indices, "SUEP_phi_TopPT" + out_label, SUEP_cand.phi)
    output["vars"].loc(indices, "SUEP_mass_TopPT" + out_label, SUEP_cand.mass)

    # Calculate gen SUEP and candidate SUEP differences
    SUEP_genEta_diff_TopPT = (
        output["vars"]["SUEP_eta_TopPT" + out_label]
        - output["vars"]["SUEP_genEta" + out_label]
    )
    SUEP_genPhi_diff_TopPT = (
        output["vars"]["SUEP_phi_TopPT" + out_label]
        - output["vars"]["SUEP_genPhi" + out_label]
    )
    SUEP_genR_diff_TopPT = (
        SUEP_genEta_diff_TopPT**2 + SUEP_genPhi_diff_TopPT**2
    ) ** 0.5
    output["vars"]["SUEP_deltaEtaGen_TopPT" + out_label] = SUEP_genEta_diff_TopPT
    output["vars"]["SUEP_deltaPhiGen_TopPT" + out_label] = SUEP_genPhi_diff_TopPT
    output["vars"]["SUEP_deltaRGen_TopPT" + out_label] = SUEP_genR_diff_TopPT
    output["vars"].loc(
        indices,
        "SUEP_deltaMassGen_TopPT" + out_label,
        (SUEP_cand.mass - output["vars"]["SUEP_genMass" + out_label][indices]),
    )
    output["vars"].loc(
        indices,
        "SUEP_deltaPtGen_TopPT" + out_label,
        (SUEP_cand.pt - output["vars"]["SUEP_genPt" + out_label][indices]),
    )<|MERGE_RESOLUTION|>--- conflicted
+++ resolved
@@ -11,12 +11,7 @@
             "eta": events.Muon.eta,
             "phi": events.Muon.phi,
             "mass": events.Muon.mass,
-<<<<<<< HEAD
-            #"charge": events.Muon.pdgId / (-13), , (potentially interested in flavour too):
             "pdgID": events.Muon.pdgId
-=======
-            "charge": events.Muon.charge,
->>>>>>> c47ed1cf
         },
         with_name="Momentum4D",
     )
@@ -27,12 +22,7 @@
             "eta": events.Electron.eta,
             "phi": events.Electron.phi,
             "mass": events.Electron.mass,
-<<<<<<< HEAD
-            #"charge": events.Electron.pdgId / (-11), (potentially interested in flavour too):
             "pdgID": events.Muon.pdgId
-=======
-            "charge": events.Electron.charge,
->>>>>>> c47ed1cf
         },
         with_name="Momentum4D",
     )
