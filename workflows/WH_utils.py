import awkward as ak
import numpy as np
import vector


def getGenModel(events):
    """
    Central signal samples are not split by parameters, so we need to extract the model from the input file
    and save it in the dataframe.
    The expected structure is {'SUEP_mS125.000_mPhi1.000_T0.250_modeleptonic': True} for each event.
    :param events: awkward array of events
    :return: genModel for each event, as a list.
    """
    if not hasattr(events, "GenModel"):
        raise ValueError("GenModel not found in events, please check the input file.")
    genModels = []
    for (
        genModelInfo
    ) in (
        events.GenModel
    ):  # I can't figure out a way to do this with AwkwardArrays, so I'm doing it with two for loops, may I be forgiven
        genModel = []
        genModelInfo = genModelInfo.tolist()  # this actually becomes a dictionary
        for g, v in genModelInfo.items():
            if v:
                genModel.append(g)
        if len(genModel) != 1:
            raise ValueError(f"Expected one genModel per event.")
        genModels.append(genModel[0])
    return genModels


def getAK4Jets(Jets, lepton):
    """
    Create awkward array of jets. Applies basic selections.
    Returns: awkward array of dimensions (events x jets x 4 momentum)
    """
    Jets_awk = ak.zip(
        {
            "pt": Jets.pt,
            "eta": Jets.eta,
            "phi": Jets.phi,
            "mass": Jets.mass,
            "btag": Jets.btagDeepFlavB,
            "jetId": Jets.jetId,
            "hadronFlavour": Jets.hadronFlavour,
            "qgl": Jets.qgl,
        },
        with_name="Momentum4D",
    )
    # jet pt cut, eta cut, and minimum separation from lepton
    jet_awk_Cut = (
        (Jets_awk.pt > 30)
        & (abs(Jets_awk.eta) < 2.4)
        & (Jets_awk.deltaR(lepton[:, 0]) >= 0.4)
    )
    Jets_correct = Jets_awk[jet_awk_Cut]

    return Jets_correct


def getGenPart(events):
    genParts = events.GenPart
    genParts = ak.zip(
        {
            "pt": genParts.pt,
            "eta": genParts.eta,
            "phi": genParts.phi,
            "mass": genParts.mass,
            "pdgID": genParts.pdgId,
            "status": genParts.status,
            "genPartIdxMother": genParts.genPartIdxMother,
            "statusFlags": genParts.statusFlags,
        },
        with_name="Momentum4D",
    )
    return genParts


def getTracks(events, lepton=None, leptonIsolation=None):
    Cands = ak.zip(
        {
            "pt": events.PFCands.trkPt,
            "eta": events.PFCands.trkEta,
            "phi": events.PFCands.trkPhi,
            "mass": events.PFCands.mass,
            # "pdgID": events.PFCands.pdgID
        },
        with_name="Momentum4D",
    )
    cut = (
        (events.PFCands.fromPV > 1)
        & (events.PFCands.trkPt >= 1)
        & (abs(events.PFCands.trkEta) <= 2.5)
        & (abs(events.PFCands.dz) < 0.05)
        # & (events.PFCands.dzErr < 0.05)
        & (abs(events.PFCands.d0) < 0.05)
        & (events.PFCands.puppiWeight > 0.1)
    )
    Cleaned_cands = Cands[cut]
    Cleaned_cands = ak.packed(Cleaned_cands)

    # Prepare the Lost Track collection
    LostTracks = ak.zip(
        {
            "pt": events.lostTracks.pt,
            "eta": events.lostTracks.eta,
            "phi": events.lostTracks.phi,
            "mass": 0.0,
        },
        with_name="Momentum4D",
    )
    cut = (
        (events.lostTracks.fromPV > 1)
        & (events.lostTracks.pt >= 0.1)
        & (abs(events.lostTracks.eta) <= 2.5)
        & (abs(events.lostTracks.dz) < 0.05)
        & (abs(events.lostTracks.d0) < 0.05)
        # & (events.lostTracks.dzErr < 0.05)
        & (events.lostTracks.puppiWeight > 0.1)
    )
    Lost_Tracks_cands = LostTracks[cut]
    Lost_Tracks_cands = ak.packed(Lost_Tracks_cands)

    # select which tracks to use in the script
    # dimensions of tracks = events x tracks in event x 4 momenta
    tracks = ak.concatenate([Cleaned_cands, Lost_Tracks_cands], axis=1)

    if leptonIsolation:
        # Sorting out the tracks that overlap with the lepton
        tracks = tracks[(tracks.deltaR(lepton[:, 0]) >= leptonIsolation)]

    return tracks, Cleaned_cands


def getLeptons(events):

    ###lepton selection criteria--4momenta collection for plotting
    muons = ak.zip(
        {
            "pt": events.Muon.pt,
            "eta": events.Muon.eta,
            "phi": events.Muon.phi,
            "mass": events.Muon.mass,
            "pdgID": events.Muon.pdgId,
            "ID": (
                ak.values_astype(events.Muon.tightId, np.int32)
                + ak.values_astype(events.Muon.mediumId, np.int32)
                + ak.values_astype(events.Muon.looseId, np.int32)
            ),  # 1=loose, 2=med, 3=tight cutbased
            "IDMVA": events.Muon.mvaId,  # 1=MvaLoose, 2=MvaMedium, 3=MvaTight, 4=MvaVTight, 5=MvaVVTight
            "iso": events.Muon.pfRelIso04_all,  # events.Muon.pfIsoId <--- using the rel iso float value rather than the WPs, mainly for consistency with electrons
            "isoMVA": events.Muon.mvaTTH,  # TTH MVA lepton ID score (true leptons peak at 1)
            "miniIso": events.Muon.miniPFRelIso_all,
            "dxy": events.Muon.dxy,
            "dz": events.Muon.dz,
            "charge": events.Muon.pdgId / (-13),
            "tightId": events.Muon.tightId,
            "pfIsoId": events.Muon.pfIsoId,
        },
        with_name="Momentum4D",
    )

    electrons = ak.zip(
        {
            "pt": events.Electron.pt,
            "eta": events.Electron.eta,
            "phi": events.Electron.phi,
            "mass": events.Electron.mass,
            "pdgID": events.Electron.pdgId,
            "ID": events.Electron.cutBased,  # cut-based ID Fall17 V2 (0:fail, 1:veto, 2:loose, 3:medium, 4:tight)
            "IDMVA": (
                ak.values_astype(events.Electron.mvaFall17V2Iso_WP80, np.int32)
                + ak.values_astype(events.Electron.mvaFall17V2Iso_WP90, np.int32)
                + ak.values_astype(events.Electron.mvaFall17V2Iso_WPL, np.int32)
            ),  # 1=loose WP, 2=WP90, 3=WP80 electron ID MVA (assuming they are all subsets of one another--should confirm!)
            "iso": events.Electron.pfRelIso03_all,
            "isoMVA": events.Electron.mvaTTH,  # TTH MVA lepton ID score (true leptons peak at 1)
            "miniIso": events.Electron.miniPFRelIso_all,
            "dxy": events.Electron.dxy,
            "dz": events.Electron.dz,
            "charge": events.Electron.pdgId / (-11),
            "mvaFall17V2Iso_WP80": events.Electron.mvaFall17V2Iso_WP80,
        },
        with_name="Momentum4D",
    )

    leptons = ak.concatenate([muons, electrons], axis=1)

    return muons, electrons, leptons


def getLooseLeptons(events):
    """
    These leptons follow EXACTLY the ZH definitions, so that we can impose
    orthogonality between the ZH, offline, and WH selections.
    """

    muons, electrons, leptons = getLeptons(events)

    cutLooseMuons = (
        (events.Muon.looseId)
        & (events.Muon.pt >= 10)
        & (abs(events.Muon.dxy) <= 0.02)
        & (abs(events.Muon.dz) <= 0.1)
        & (events.Muon.pfIsoId >= 2)
        & (abs(events.Muon.eta) < 2.4)
    )
    cutLooseElectrons = (
        (events.Electron.cutBased >= 2)
        & (events.Electron.pt >= 15)
        & (events.Electron.mvaFall17V2Iso_WP90)
        & (abs(events.Electron.dxy) < 0.05 + 0.05 * (abs(events.Electron.eta) > 1.479))
        & (abs(events.Electron.dz) < 0.10 + 0.10 * (abs(events.Electron.eta) > 1.479))
        & ((abs(events.Electron.eta) < 1.444) | (abs(events.Electron.eta) > 1.566))
        & (abs(events.Electron.eta) < 2.5)
    )

    looseMuons = muons[cutLooseMuons]
    looseElectrons = electrons[cutLooseElectrons]
    looseLeptons = ak.concatenate([looseMuons, looseElectrons], axis=1)

    return looseMuons, looseElectrons, looseLeptons


def getTightLeptons(events):
    """
    These leptons are the ones that will be used for the WH analysis.
    """

    looseMuons, looseElectrons, _ = getLooseLeptons(events)

    # tighter lepton ID
    cutTightMuons = (
        (looseMuons.tightId)
        & (looseMuons.pfIsoId >= 5)  # PFIsoVeryTight, aka PF rel iso < 0.1
        & (abs(looseMuons.dz) <= 0.05)
        & (looseMuons.pt >= 30)
    )
    cutTightElectrons = (looseElectrons.mvaFall17V2Iso_WP80) & (looseElectrons.pt >= 35)

    tightMuons = looseMuons[cutTightMuons]
    tightElectrons = looseElectrons[cutTightElectrons]
    tightLeptons = ak.concatenate([tightMuons, tightElectrons], axis=1)

    return tightMuons, tightElectrons, tightLeptons


def getPhotons(events, isMC: bool = 1):
    """
    Get photons.
    """

    photons = ak.zip(
        {
            "pt": events.Photon.pt,
            "eta": events.Photon.eta,
            "phi": events.Photon.phi,
            "mass": events.Photon.mass,
            "pixelSeed": events.Photon.pixelSeed,
            "electronVeto": events.Photon.electronVeto,
            "hoe": events.Photon.hoe,
            "r9": events.Photon.r9,
            "mvaID": events.Photon.mvaID,
            "pfRelIso03_all": events.Photon.pfRelIso03_all,
            "cutBased": events.Photon.cutBased,
            "isScEtaEB": events.Photon.isScEtaEB,
            "isScEtaEE": events.Photon.isScEtaEE,
            "genPartFlav ": events.Photon.genPartFlav if isMC else None,
        },
        with_name="Momentum4D",
    )

    return photons


def getTrigObj(events):
    trigObj = ak.zip(
        {
            "pt": events.TrigObj.pt,
            "eta": events.TrigObj.eta,
            "phi": events.TrigObj.phi,
            "filterBits": events.TrigObj.filterBits,
        },
        with_name="Momentum4D",
    )
    return trigObj


def genSelection(events, sample: str):
    """
    Gen-level selections.
    The WJets inclusive sample needs to be cut at W gen pT of 100 GeV in order to be stitched together with the WJets pT binned samples.
    """

<<<<<<< HEAD
    if sample == "WJetsToLNu_TuneCP5_13TeV-amcatnloFXFX-pythia8":
=======
    if (
        sample
        == "WJetsToLNu_TuneCP5_13TeV-amcatnloFXFX-pythia8+RunIISummer20UL18MiniAODv2-106X_upgrade2018_realistic_v16_L1v1-v2+MINIAODSIM"
    ):
>>>>>>> 11a35098
        pt = events.LHE.Vpt
        cut = pt < 100
        events = events[cut]

    return events


def triggerSelection(events, era: str, isMC: bool, output=None, out_label=None):
    """
    Applies trigger, returns events.
    Trigger single muon and EGamma; optionally updates the cutflows.
    """

    # photon trigger
    if era == "2016" or era == "2016apv":
        triggerPhoton = events.HLT.Photon175
    elif era == "2017" or era == "2018":
        triggerPhoton = events.HLT.Photon200

    # electron trigger
    if era == "2017" and (not isMC):
        # data 2017 is special <3<3
        # https://twiki.cern.ch/twiki/bin/view/CMS/EgHLTRunIISummary#2017
        # TODO: need to implement this
        triggerElectron = events.HLT.Ele115_CaloIdVT_GsfTrkIdT
    else:
        triggerElectron = (
            events.HLT.Ele32_WPTight_Gsf | events.HLT.Ele115_CaloIdVT_GsfTrkIdT
        )

    # muon trigger
    triggerSingleMuon = events.HLT.IsoMu27 | events.HLT.Mu50

    # this is just for cutflow
    if output:
        output["cutflow_triggerSingleMuon" + out_label] += ak.sum(
            events[triggerSingleMuon].genWeight
        )
        output["cutflow_triggerEGamma" + out_label] += ak.sum(
            events[triggerPhoton | triggerElectron].genWeight
        )

    events = events[triggerElectron | triggerPhoton | triggerSingleMuon]
    return events


def orthogonalitySelection(events):
    """
    This function is used to impose orthogonality between the ZH, offline, and WH selections.
    """

    # follow ZH and offline lepton definitions
    looseMuons, looseElectrons, _ = getLooseLeptons(events)

    # offline selection
    cutAnyElecs = (ak.num(looseElectrons, axis=1) > 0) & (
        ak.max(looseElectrons.pt, axis=1, mask_identity=False) >= 25
    )
    cutAnyMuons = (ak.num(looseMuons, axis=1) > 0) & (
        ak.max(looseMuons.pt, axis=1, mask_identity=False) >= 25
    )
    cutAnyLeps = cutAnyElecs | cutAnyMuons

    # ZH selection
    cutHasTwoMuons = (
        (ak.num(looseMuons, axis=1) == 2)
        & (ak.max(looseMuons.pt, axis=1, mask_identity=False) >= 25)
        & (ak.sum(looseMuons.charge, axis=1) == 0)
    )
    cutHasTwoElecs = (
        (ak.num(looseElectrons, axis=1) == 2)
        & (ak.max(looseElectrons.pt, axis=1, mask_identity=False) >= 25)
        & (ak.sum(looseElectrons.charge, axis=1) == 0)
    )
    cutTwoLeps = (ak.num(looseElectrons, axis=1) + ak.num(looseMuons, axis=1)) < 4
    cutHasTwoLeps = ((cutHasTwoMuons) | (cutHasTwoElecs)) & cutTwoLeps

    # apply orthogonality condition
    events = events[cutAnyLeps & ~cutHasTwoLeps]

    return events


def qualityFiltersSelection(events, era: str):
    ### Apply MET filter selection (see https://twiki.cern.ch/twiki/bin/viewauth/CMS/MissingETOptionalFiltersRun2)
    if era == "2018" or era == "2017":
        cutAnyFilter = (
            (events.Flag.goodVertices)
            & (events.Flag.globalSuperTightHalo2016Filter)
            & (events.Flag.HBHENoiseFilter)
            & (events.Flag.HBHENoiseIsoFilter)
            & (events.Flag.EcalDeadCellTriggerPrimitiveFilter)
            & (events.Flag.BadPFMuonFilter)
            & (events.Flag.BadPFMuonDzFilter)
            & (events.Flag.eeBadScFilter)
            & (events.Flag.ecalBadCalibFilter)
        )
    if era == "2016" or era == "2016apv":
        cutAnyFilter = (
            (events.Flag.goodVertices)
            & (events.Flag.globalSuperTightHalo2016Filter)
            & (events.Flag.HBHENoiseFilter)
            & (events.Flag.HBHENoiseIsoFilter)
            & (events.Flag.EcalDeadCellTriggerPrimitiveFilter)
            & (events.Flag.BadPFMuonFilter)
            & (events.Flag.BadPFMuonDzFilter)
            & (events.Flag.eeBadScFilter)
        )
    return events[cutAnyFilter]


def MET_delta_phi(x, MET):
    # define 4-vectors for MET (x already 4-vector)
    MET_4v = ak.zip(
        {
            "pt": MET.pt,
            "eta": 0,
            "phi": MET.phi,
            "mass": 0,
        },
        with_name="Momentum4D",
    )

    signed_dphi = x.deltaphi(MET_4v)
    abs_dphi = np.abs(signed_dphi)
    return abs_dphi


def W_kinematics(lepton, MET):
    # mT calculation -- m1 = m2 = 0, e.g. MT for W uses mass_lepton = mass_MET = 0
    phi = MET_delta_phi(lepton, MET)
    W_mt_2 = (
        2
        * np.abs(lepton.pt)
        * np.abs(MET.pt)
        * (1 - np.cos(phi))  # from PDG review on kinematics, eq 38.61
    )
    W_mt = np.sqrt(W_mt_2)

    # pT calculation
    W_ptx = lepton.px + MET.px
    W_pty = lepton.py + MET.py

    W_pt = np.sqrt(W_ptx**2 + W_pty**2)

    # phi calculation
    W_phi = np.arctan2(W_pty, W_ptx)

    return W_mt[:, 0], W_pt[:, 0], W_phi[:, 0]<|MERGE_RESOLUTION|>--- conflicted
+++ resolved
@@ -293,14 +293,7 @@
     The WJets inclusive sample needs to be cut at W gen pT of 100 GeV in order to be stitched together with the WJets pT binned samples.
     """
 
-<<<<<<< HEAD
-    if sample == "WJetsToLNu_TuneCP5_13TeV-amcatnloFXFX-pythia8":
-=======
-    if (
-        sample
-        == "WJetsToLNu_TuneCP5_13TeV-amcatnloFXFX-pythia8+RunIISummer20UL18MiniAODv2-106X_upgrade2018_realistic_v16_L1v1-v2+MINIAODSIM"
-    ):
->>>>>>> 11a35098
+    if "WJetsToLNu_TuneCP5_13TeV-amcatnloFXFX-pythia8" in sample:
         pt = events.LHE.Vpt
         cut = pt < 100
         events = events[cut]
