import awkward as ak
import numpy as np
import vector


def getAK4Jets(Jets, lepton):
<<<<<<< HEAD
        """
        Create awkward array of jets. Applies basic selections.
        Returns: awkward array of dimensions (events x jets x 4 momentum)
        """
        Jets_awk = ak.zip(
            {
                "pt": Jets.pt,
                "eta": Jets.eta,
                "phi": Jets.phi,
                "mass": Jets.mass,
                "btag": Jets.btagDeepFlavB,
                "jetId": Jets.jetId,    
                "hadronFlavour": Jets.hadronFlavour,
                "qgl": Jets.qgl,
            },
            with_name="Momentum4D",
        )
        # jet pt cut, eta cut, and minimum separation from lepton
        jet_awk_Cut = (
            (Jets_awk.pt > 30)
            & (abs(Jets_awk.eta) < 2.4)
            & (Jets_awk.deltaR(lepton[:, 0]) >= 0.4)
        )
        Jets_correct = Jets_awk[jet_awk_Cut]
=======
    """
    Create awkward array of jets. Applies basic selections.
    Returns: awkward array of dimensions (events x jets x 4 momentum)
    """
    Jets_awk = ak.zip(
        {
            "pt": Jets.pt,
            "eta": Jets.eta,
            "phi": Jets.phi,
            "mass": Jets.mass,
            "btag": Jets.btagDeepFlavB,
            "jetId": Jets.jetId,
            "hadronFlavour": Jets.hadronFlavour,
            "qgl": Jets.qgl,
        },
        with_name="Momentum4D",
    )
    # jet pt cut, eta cut, and minimum separation from lepton
    jet_awk_Cut = (
        (Jets_awk.pt > 30)
        & (abs(Jets_awk.eta) < 2.4)
        & (Jets_awk.deltaR(lepton[:, 0]) >= 0.4)
    )
    Jets_correct = Jets_awk[jet_awk_Cut]

    return Jets_correct
>>>>>>> 901bf509


def getGenTracks(events):
    genParts = events.GenPart
    genParts = ak.zip(
        {
            "pt": genParts.pt,
            "eta": genParts.eta,
            "phi": genParts.phi,
            "mass": genParts.mass,
            "pdgID": genParts.pdgId,
        },
        with_name="Momentum4D",
    )
    return genParts


def getTracks(events, lepton=None, leptonIsolation=None):
    Cands = ak.zip(
        {
            "pt": events.PFCands.trkPt,
            "eta": events.PFCands.trkEta,
            "phi": events.PFCands.trkPhi,
            "mass": events.PFCands.mass,
            # "pdgID": events.PFCands.pdgID
        },
        with_name="Momentum4D",
    )
    cut = (
        (events.PFCands.fromPV > 1)
        & (events.PFCands.trkPt >= 1)
        & (abs(events.PFCands.trkEta) <= 2.5)
        & (abs(events.PFCands.dz) < 0.05)
        # & (events.PFCands.dzErr < 0.05)
        & (abs(events.PFCands.d0) < 0.05)
        & (events.PFCands.puppiWeight > 0.1)
    )
    Cleaned_cands = Cands[cut]
    Cleaned_cands = ak.packed(Cleaned_cands)

    # Prepare the Lost Track collection
    LostTracks = ak.zip(
        {
            "pt": events.lostTracks.pt,
            "eta": events.lostTracks.eta,
            "phi": events.lostTracks.phi,
            "mass": 0.0,
        },
        with_name="Momentum4D",
    )
    cut = (
        (events.lostTracks.fromPV > 1)
        & (events.lostTracks.pt >= 0.1)
        & (abs(events.lostTracks.eta) <= 2.5)
        & (abs(events.lostTracks.dz) < 0.05)
        & (abs(events.lostTracks.d0) < 0.05)
        # & (events.lostTracks.dzErr < 0.05)
        & (events.lostTracks.puppiWeight > 0.1)
    )
    Lost_Tracks_cands = LostTracks[cut]
    Lost_Tracks_cands = ak.packed(Lost_Tracks_cands)

    # select which tracks to use in the script
    # dimensions of tracks = events x tracks in event x 4 momenta
    tracks = ak.concatenate([Cleaned_cands, Lost_Tracks_cands], axis=1)

    if leptonIsolation:
        # Sorting out the tracks that overlap with the lepton
        tracks = tracks[(tracks.deltaR(lepton[:, 0]) >= leptonIsolation)]

    return tracks, Cleaned_cands


def getLeptons(events):

    ###lepton selection criteria--4momenta collection for plotting
    muons = ak.zip(
        {
            "pt": events.Muon.pt,
            "eta": events.Muon.eta,
            "phi": events.Muon.phi,
            "mass": events.Muon.mass,
            "pdgID": events.Muon.pdgId,
            "ID": (
                ak.values_astype(events.Muon.tightId, np.int32)
                + ak.values_astype(events.Muon.mediumId, np.int32)
                + ak.values_astype(events.Muon.looseId, np.int32)
            ),  # 1=loose, 2=med, 3=tight cutbased
            "IDMVA": events.Muon.mvaId,  # 1=MvaLoose, 2=MvaMedium, 3=MvaTight, 4=MvaVTight, 5=MvaVVTight
            "iso": events.Muon.pfRelIso04_all,  # events.Muon.pfIsoId <--- using the rel iso float value rather than the WPs, mainly for consistency with electrons
            "isoMVA": events.Muon.mvaTTH,  # TTH MVA lepton ID score (true leptons peak at 1)
            "miniIso": events.Muon.miniPFRelIso_all,
            "dxy": events.Muon.dxy,
            "dz": events.Muon.dz,
            "charge": events.Muon.pdgId / (-13),
            "tightId": events.Muon.tightId,
            "pfIsoId": events.Muon.pfIsoId,
        },
        with_name="Momentum4D",
    )

    electrons = ak.zip(
        {
            "pt": events.Electron.pt,
            "eta": events.Electron.eta,
            "phi": events.Electron.phi,
            "mass": events.Electron.mass,
            "pdgID": events.Electron.pdgId,
            "ID": events.Electron.cutBased,  # cut-based ID Fall17 V2 (0:fail, 1:veto, 2:loose, 3:medium, 4:tight)
            "IDMVA": (
                ak.values_astype(events.Electron.mvaFall17V2Iso_WP80, np.int32)
                + ak.values_astype(events.Electron.mvaFall17V2Iso_WP90, np.int32)
                + ak.values_astype(events.Electron.mvaFall17V2Iso_WPL, np.int32)
            ),  # 1=loose WP, 2=WP90, 3=WP80 electron ID MVA (assuming they are all subsets of one another--should confirm!)
            "iso": events.Electron.pfRelIso03_all,
            "isoMVA": events.Electron.mvaTTH,  # TTH MVA lepton ID score (true leptons peak at 1)
            "miniIso": events.Electron.miniPFRelIso_all,
            "dxy": events.Electron.dxy,
            "dz": events.Electron.dz,
            "charge": events.Electron.pdgId / (-11),
            "mvaFall17V2Iso_WP80": events.Electron.mvaFall17V2Iso_WP80,
        },
        with_name="Momentum4D",
    )

    leptons = ak.concatenate([muons, electrons], axis=1)

    return muons, electrons, leptons


def getLooseLeptons(events):
    """
    These leptons follow EXACTLY the ZH definitions, so that we can impose
    orthogonality between the ZH, offline, and WH selections.
    """

    muons, electrons, leptons = getLeptons(events)

    cutLooseMuons = (
        (events.Muon.looseId)
        & (events.Muon.pt >= 10)
        & (abs(events.Muon.dxy) <= 0.02)
        & (abs(events.Muon.dz) <= 0.1)
        & (events.Muon.pfIsoId >= 2)
        & (abs(events.Muon.eta) < 2.4)
    )
    cutLooseElectrons = (
        (events.Electron.cutBased >= 2)
        & (events.Electron.pt >= 15)
        & (events.Electron.mvaFall17V2Iso_WP90)
        & (abs(events.Electron.dxy) < 0.05 + 0.05 * (abs(events.Electron.eta) > 1.479))
        & (abs(events.Electron.dz) < 0.10 + 0.10 * (abs(events.Electron.eta) > 1.479))
        & ((abs(events.Electron.eta) < 1.444) | (abs(events.Electron.eta) > 1.566))
        & (abs(events.Electron.eta) < 2.5)
    )

    looseMuons = muons[cutLooseMuons]
    looseElectrons = electrons[cutLooseElectrons]
    looseLeptons = ak.concatenate([looseMuons, looseElectrons], axis=1)

    return looseMuons, looseElectrons, looseLeptons


def getTightLeptons(events):
    """
    These leptons are the ones that will be used for the WH analysis.
    """

    looseMuons, looseElectrons, _ = getLooseLeptons(events)

    # tighter lepton ID
    cutTightMuons = (
        (looseMuons.tightId)
        & (looseMuons.pfIsoId >= 5)  # PFIsoVeryTight, aka PF rel iso < 0.1
        & (abs(looseMuons.dz) <= 0.05)
        & (looseMuons.pt >= 30)
    )
    cutTightElectrons = (looseElectrons.mvaFall17V2Iso_WP80) & (looseElectrons.pt >= 35)

    tightMuons = looseMuons[cutTightMuons]
    tightElectrons = looseElectrons[cutTightElectrons]
    tightLeptons = ak.concatenate([tightMuons, tightElectrons], axis=1)

    return tightMuons, tightElectrons, tightLeptons

<<<<<<< HEAD
def getTrigObj(events):
    trigObj = ak.zip(
        {
            "pt": events.TrigObj.pt,
            "eta": events.TrigObj.eta,
            "phi": events.TrigObj.phi,
            "filterBits": events.TrigObj.filterBits,
        },
        with_name="Momentum4D",
    )
    return trigObj

def triggerSelection(events, era:str, isMC:bool, output=None, out_label=None):
        """
        Applies trigger, returns events.
        Trigger single muon and EGamma; optionally updates the cutflows.
        """

        # photon trigger
        if era == "2016" or era == "2016apv":
            triggerPhoton = events.HLT.Photon175
        elif era == "2017" or era == "2018":
            triggerPhoton = events.HLT.Photon200

        # electron trigger
        if era == "2017" and (not isMC):
            # data 2017 is special <3<3
            # https://twiki.cern.ch/twiki/bin/view/CMS/EgHLTRunIISummary#2017
            # TODO: need to implement this
            triggerElectron = (
                events.HLT.Ele115_CaloIdVT_GsfTrkIdT
            )
        else:
            triggerElectron = (
                events.HLT.Ele32_WPTight_Gsf
                | events.HLT.Ele115_CaloIdVT_GsfTrkIdT
            )

        # muon trigger
        triggerSingleMuon = events.HLT.IsoMu27 | events.HLT.Mu50

        # this is just for cutflow
        if output:
            output["cutflow_triggerSingleMuon" + out_label] += ak.sum(
                events[triggerSingleMuon].genWeight
            )
            output["cutflow_triggerEGamma" + out_label] += ak.sum(events[triggerPhoton | triggerElectron].genWeight)

        events = events[triggerElectron | triggerPhoton | triggerSingleMuon]
        return events
=======

def triggerSelection(events, output=None, out_label=None):
    """
    Applies trigger, returns events.
    Trigger single muon and EGamma.
    """

    triggerSingleMuon = events.HLT.IsoMu27 | events.HLT.Mu50
    triggerEGamma = (
        events.HLT.Ele32_WPTight_Gsf
        | events.HLT.Ele115_CaloIdVT_GsfTrkIdT
        | events.HLT.Photon200
    )

    # this is just for cutflow
    if output:
        output["cutflow_triggerSingleMuon" + out_label] += ak.sum(
            events[triggerSingleMuon].genWeight
        )
        output["cutflow_triggerEGamma" + out_label] += ak.sum(
            events[triggerEGamma].genWeight
        )

    events = events[triggerEGamma | triggerSingleMuon]

    return events

>>>>>>> 901bf509

def orthogonalitySelection(events):
    """
    This function is used to impose orthogonality between the ZH, offline, and WH selections.
    """

    # follow ZH and offline lepton definitions
    looseMuons, looseElectrons, _ = getLooseLeptons(events)

    # offline selection
    cutAnyElecs = (ak.num(looseElectrons, axis=1) > 0) & (
        ak.max(looseElectrons.pt, axis=1, mask_identity=False) >= 25
    )
    cutAnyMuons = (ak.num(looseMuons, axis=1) > 0) & (
        ak.max(looseMuons.pt, axis=1, mask_identity=False) >= 25
    )
    cutAnyLeps = cutAnyElecs | cutAnyMuons

    # ZH selection
    cutHasTwoMuons = (
        (ak.num(looseMuons, axis=1) == 2)
        & (ak.max(looseMuons.pt, axis=1, mask_identity=False) >= 25)
        & (ak.sum(looseMuons.charge, axis=1) == 0)
    )
    cutHasTwoElecs = (
        (ak.num(looseElectrons, axis=1) == 2)
        & (ak.max(looseElectrons.pt, axis=1, mask_identity=False) >= 25)
        & (ak.sum(looseElectrons.charge, axis=1) == 0)
    )
    cutTwoLeps = (ak.num(looseElectrons, axis=1) + ak.num(looseMuons, axis=1)) < 4
    cutHasTwoLeps = ((cutHasTwoMuons) | (cutHasTwoElecs)) & cutTwoLeps

    # apply orthogonality condition
    events = events[cutAnyLeps & ~cutHasTwoLeps]

    return events


def qualityFiltersSelection(events, era: str):
    ### Apply MET filter selection (see https://twiki.cern.ch/twiki/bin/viewauth/CMS/MissingETOptionalFiltersRun2)
    if era == "2018" or era == "2017":
        cutAnyFilter = (
            (events.Flag.goodVertices)
            & (events.Flag.globalSuperTightHalo2016Filter)
            & (events.Flag.HBHENoiseFilter)
            & (events.Flag.HBHENoiseIsoFilter)
            & (events.Flag.EcalDeadCellTriggerPrimitiveFilter)
            & (events.Flag.BadPFMuonFilter)
            & (events.Flag.BadPFMuonDzFilter)
            & (events.Flag.eeBadScFilter)
            & (events.Flag.ecalBadCalibFilter)
        )
    if era == "2016" or era == "2016apv":
        cutAnyFilter = (
            (events.Flag.goodVertices)
            & (events.Flag.globalSuperTightHalo2016Filter)
            & (events.Flag.HBHENoiseFilter)
            & (events.Flag.HBHENoiseIsoFilter)
            & (events.Flag.EcalDeadCellTriggerPrimitiveFilter)
            & (events.Flag.BadPFMuonFilter)
            & (events.Flag.BadPFMuonDzFilter)
            & (events.Flag.eeBadScFilter)
        )
    return events[cutAnyFilter]


def MET_delta_phi(x, MET):
    # define 4-vectors for MET (x already 4-vector)
    MET_4v = ak.zip(
        {
            "pt": MET.pt,
            "eta": 0,
            "phi": MET.phi,
            "mass": 0,
        },
        with_name="Momentum4D",
    )

    signed_dphi = MET_4v.deltaphi(x)
    abs_dphi = np.abs(signed_dphi)
    return abs_dphi


def W_kinematics(lepton, MET):
    # mT calculation -- m1 = m2 = 0, e.g. MT for W uses mass_lepton = mass_MET = 0
    phi = MET_delta_phi(lepton, MET)
    W_mt_2 = (
        2
        * np.abs(lepton.pt)
        * np.abs(MET.pt)
        * (1 - np.cos(phi))  # from PDG review on kinematics, eq 38.61
    )
    W_mt = np.sqrt(W_mt_2)

    # pT calculation
    W_ptx = lepton.px + MET.px
    W_pty = lepton.py + MET.py

    W_pt = np.sqrt(W_ptx**2 + W_pty**2)

    # phi calculation
    W_phi = np.arctan2(W_pty, W_ptx)

    return W_mt[:, 0], W_pt[:, 0], W_phi[:, 0]<|MERGE_RESOLUTION|>--- conflicted
+++ resolved
@@ -4,32 +4,6 @@
 
 
 def getAK4Jets(Jets, lepton):
-<<<<<<< HEAD
-        """
-        Create awkward array of jets. Applies basic selections.
-        Returns: awkward array of dimensions (events x jets x 4 momentum)
-        """
-        Jets_awk = ak.zip(
-            {
-                "pt": Jets.pt,
-                "eta": Jets.eta,
-                "phi": Jets.phi,
-                "mass": Jets.mass,
-                "btag": Jets.btagDeepFlavB,
-                "jetId": Jets.jetId,    
-                "hadronFlavour": Jets.hadronFlavour,
-                "qgl": Jets.qgl,
-            },
-            with_name="Momentum4D",
-        )
-        # jet pt cut, eta cut, and minimum separation from lepton
-        jet_awk_Cut = (
-            (Jets_awk.pt > 30)
-            & (abs(Jets_awk.eta) < 2.4)
-            & (Jets_awk.deltaR(lepton[:, 0]) >= 0.4)
-        )
-        Jets_correct = Jets_awk[jet_awk_Cut]
-=======
     """
     Create awkward array of jets. Applies basic selections.
     Returns: awkward array of dimensions (events x jets x 4 momentum)
@@ -56,7 +30,6 @@
     Jets_correct = Jets_awk[jet_awk_Cut]
 
     return Jets_correct
->>>>>>> 901bf509
 
 
 def getGenTracks(events):
@@ -242,7 +215,6 @@
 
     return tightMuons, tightElectrons, tightLeptons
 
-<<<<<<< HEAD
 def getTrigObj(events):
     trigObj = ak.zip(
         {
@@ -293,35 +265,6 @@
 
         events = events[triggerElectron | triggerPhoton | triggerSingleMuon]
         return events
-=======
-
-def triggerSelection(events, output=None, out_label=None):
-    """
-    Applies trigger, returns events.
-    Trigger single muon and EGamma.
-    """
-
-    triggerSingleMuon = events.HLT.IsoMu27 | events.HLT.Mu50
-    triggerEGamma = (
-        events.HLT.Ele32_WPTight_Gsf
-        | events.HLT.Ele115_CaloIdVT_GsfTrkIdT
-        | events.HLT.Photon200
-    )
-
-    # this is just for cutflow
-    if output:
-        output["cutflow_triggerSingleMuon" + out_label] += ak.sum(
-            events[triggerSingleMuon].genWeight
-        )
-        output["cutflow_triggerEGamma" + out_label] += ak.sum(
-            events[triggerEGamma].genWeight
-        )
-
-    events = events[triggerEGamma | triggerSingleMuon]
-
-    return events
-
->>>>>>> 901bf509
 
 def orthogonalitySelection(events):
     """
