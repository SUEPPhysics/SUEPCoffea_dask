"""
SUEP_coffea_ZH.py
Coffea producer for SUEP analysis. Uses fastjet package to recluster large jets:
https://github.com/scikit-hep/fastjet
Chad Freer, 2021
"""

import os
import pathlib
import shutil
import awkward as ak
import pandas as pd
import numpy as np
import fastjet
from coffea import hist, processor
import vector
from typing import List, Optional
vector.register_awkward()

class SUEP_cluster(processor.ProcessorABC):
    def __init__(self, isMC: int, era: int, sample: str,  do_syst: bool, syst_var: str, weight_syst: bool, flag: bool, output_location: Optional[str]) -> None:
        self._flag = flag
        self.output_location = output_location
        self.do_syst = do_syst
        self.gensumweight = 1.0
        self.era = era
        self.isMC = isMC
        self.sample = sample
        self.syst_var, self.syst_suffix = (syst_var, f'_sys_{syst_var}') if do_syst and syst_var else ('', '')
        self.weight_syst = weight_syst
        self.prefixes = {"SUEP": "SUEP"}
        #Set up for the histograms
        self._accumulator = processor.dict_accumulator({})

    @property
    def accumulator(self):
        return self._accumulator

    def sphericity(self, particles, r):
        norm = ak.sum(particles.p ** r, axis=1, keepdims=True)
        s = np.array([[
                       ak.sum(particles.px * particles.px * particles.p ** (r-2.0), axis=1 ,keepdims=True)/norm,
                       ak.sum(particles.px * particles.py * particles.p ** (r-2.0), axis=1 ,keepdims=True)/norm,
                       ak.sum(particles.px * particles.pz * particles.p ** (r-2.0), axis=1 ,keepdims=True)/norm
                      ],
                      [
                       ak.sum(particles.py * particles.px * particles.p ** (r-2.0), axis=1 ,keepdims=True)/norm,
                       ak.sum(particles.py * particles.py * particles.p ** (r-2.0), axis=1 ,keepdims=True)/norm,
                       ak.sum(particles.py * particles.pz * particles.p ** (r-2.0), axis=1 ,keepdims=True)/norm
                      ],
                      [
                       ak.sum(particles.pz * particles.px * particles.p ** (r-2.0), axis=1 ,keepdims=True)/norm,
                       ak.sum(particles.pz * particles.py * particles.p ** (r-2.0), axis=1 ,keepdims=True)/norm,
                       ak.sum(particles.pz * particles.pz * particles.p ** (r-2.0), axis=1 ,keepdims=True)/norm
                      ]])
        s = np.squeeze(np.moveaxis(s, 2, 0),axis=3)
        evals = np.sort(np.linalg.eigvalsh(s))
        return evals

    def rho(self, number, jet, tracks, deltaR, dr=0.05):
        r_start = number*dr
        r_end = (number+1)*dr
        ring = (deltaR > r_start) & (deltaR < r_end)
        rho_values = ak.sum(tracks[ring].pt, axis=1)/(dr*jet.pt)
        return rho_values

    def ak_to_pandas(self, jet_collection: ak.Array) -> pd.DataFrame:
        output = pd.DataFrame()
        for field in ak.fields(jet_collection):
            prefix = self.prefixes.get(field, "")
            if len(prefix) > 0:
                for subfield in ak.fields(jet_collection[field]):
                    output[f"{prefix}_{subfield}"] = ak.to_numpy(
                        jet_collection[field][subfield]
                    )
            else:
                output[field] = ak.to_numpy(jet_collection[field])
        return output

    def h5store(self, store: pd.HDFStore, df: pd.DataFrame, fname: str, gname: str, **kwargs: float) -> None:
        store.put(gname, df)
        store.get_storer(gname).attrs.metadata = kwargs
        
<<<<<<< HEAD
    def save_dfs(self, dfs, df_names, fname=None):
        if not(fname): fname = "out.hdf5"
=======
    def save_dfs(self, dfs, df_names):
        fname = "NumTrk[1.0,1.0]out.hdf5"
>>>>>>> b9f514de
        subdirs = []
        store = pd.HDFStore(fname)
        if self.output_location is not None:
            # pandas to hdf5
            for out, gname in zip(dfs, df_names):
                if self.isMC:
                    metadata = dict(gensumweight=self.gensumweight,era=self.era, mc=self.isMC,sample=self.sample)
                    #metadata.update({"gensumweight":self.gensumweight})
                else:
                    metadata = dict(era=self.era, mc=self.isMC,sample=self.sample)    
                    
                store_fin = self.h5store(store, out, fname, gname, **metadata)

            store.close()
            self.dump_table(fname, self.output_location, subdirs)
        else:
            print("self.output_location is None")
            store.close()

    def dump_table(self, fname: str, location: str, subdirs: Optional[List[str]] = None) -> None:
        subdirs = subdirs or []
        xrd_prefix = "root://"
        pfx_len = len(xrd_prefix)
        xrootd = False
        if xrd_prefix in location:
            try:
                import XRootD
                import XRootD.client

                xrootd = True
            except ImportError:
                raise ImportError(
                    "Install XRootD python bindings with: conda install -c conda-forge xroot"
                )
        local_file = (
            os.path.abspath(os.path.join(".", fname))
            if xrootd
            else os.path.join(".", fname)
        )
        merged_subdirs = "/".join(subdirs) if xrootd else os.path.sep.join(subdirs)
        destination = (
            location + merged_subdirs + f"/{fname}"
            if xrootd
            else os.path.join(location, os.path.join(merged_subdirs, fname))
        )
        if xrootd:
            copyproc = XRootD.client.CopyProcess()
            copyproc.add_job(local_file, destination)
            copyproc.prepare()
            copyproc.run()
            client = XRootD.client.FileSystem(
                location[: location[pfx_len:].find("/") + pfx_len]
            )
            status = client.locate(
                destination[destination[pfx_len:].find("/") + pfx_len + 1 :],
                XRootD.client.flags.OpenFlags.READ,
            )
            assert status[0].ok
            del client
            del copyproc
        else:
            dirname = os.path.dirname(destination)
            if not os.path.exists(dirname):
                pathlib.Path(dirname).mkdir(parents=True, exist_ok=True)
            if os.path.isfile(destination):
              if not os.path.samefile(local_file, destination):
                shutil.copy2(local_file, destination)
              else:
                fname = "condor_" + fname
                destination = os.path.join(location, os.path.join(merged_subdirs, fname))
                shutil.copy2(local_file, destination)
            else:
                shutil.copy2(local_file, destination)
            assert os.path.isfile(destination)
        pathlib.Path(local_file).unlink()


    def selectByTrigger(self, events, extraColls = []):
        ### Apply trigger selection
        ### TODO:: Save a per-event flag that classifies the event (ee or mumu)
        if self.era == 2018:
           cutAnyHLT = (events.HLT.IsoMu24) | (events.HLT.Mu17_TrkIsoVVL_Mu8_TrkIsoVVL_DZ_Mass3p8) | (events.HLT.Ele32_WPTight_Gsf) | (events.HLT.Ele23_Ele12_CaloIdL_TrackIdL_IsoVL) | (events.HLT.Mu8_TrkIsoVVL_Ele23_CaloIdL_TrackIdL_IsoVL_DZ) | (events.HLT.Mu23_TrkIsoVVL_Ele12_CaloIdL_TrackIdL_IsoVL)
           return events[cutAnyHLT], [coll[cutAnyHLT] for coll in extraColls]
        if self.era == 2017:
           cutAnyHLT = (events.HLT.IsoMu27) | (events.HLT.Mu17_TrkIsoVVL_Mu8_TrkIsoVVL_DZ_Mass8) | (events.HLT.Ele35_WPTight_Gsf) | (events.HLT.Ele23_Ele12_CaloIdL_TrackIdL_IsoVL) | (events.HLT.Mu8_TrkIsoVVL_Ele23_CaloIdL_TrackIdL_IsoVL_DZ) | (events.HLT.Mu23_TrkIsoVVL_Ele12_CaloIdL_TrackIdL_IsoVL_DZ)
           return events[cutAnyHLT], [coll[cutAnyHLT] for coll in extraColls]
        if self.era == 2016:
           cutAnyHLT = (events.HLT.IsoMu24) | (events.HLT.Mu17_TrkIsoVVL_Mu8_TrkIsoVVL_DZ) | (events.HLT.Ele27_WPTight_Gsf) | (events.HLT.Ele23_Ele12_CaloIdL_TrackIdL_IsoVL_DZ) | (events.HLT.Mu8_TrkIsoVVL_Ele23_CaloIdL_TrackIdL_IsoVL_DZ) | (events.HLT.Mu23_TrkIsoVVL_Ele8_CaloIdL_TrackIdL_IsoVL_DZ)
           return events[cutAnyHLT], [coll[cutAnyHLT] for coll in extraColls]
        return events, [coll[cutAnyHLT] for coll in extraColls]

    def selectByLeptons(self, events, extraColls = []):
    ###lepton selection criteria--4momenta collection for plotting

        muons = ak.zip({
            "pt": events.Muon.pt,
            "eta": events.Muon.eta,
            "phi": events.Muon.phi,
            "mass": events.Muon.mass,
            "charge": events.Muon.pdgId/(-13),
        }, with_name="Momentum4D")
	
        electrons = ak.zip({
            "pt": events.Electron.pt,
            "eta": events.Electron.eta,
            "phi": events.Electron.phi,
            "mass": events.Electron.mass,
            "charge": events.Electron.pdgId/(-11),
        }, with_name="Momentum4D")

        ###  Some very simple selections on ID ###
        ###  Muons: loose ID + dxy dz cuts mimicking the medium prompt ID https://twiki.cern.ch/twiki/bin/viewauth/CMS/SWGuideMuonIdRun2
        ###  Electrons: loose ID + dxy dz cuts for promptness https://twiki.cern.ch/twiki/bin/view/CMS/EgammaCutBasedIdentification
        cutMuons     = (events.Muon.looseId) & (events.Muon.pt >= 10) & (abs(events.Muon.dxy) <= 0.02) & (abs(events.Muon.dz) <= 0.1)
        cutElectrons = (events.Electron.cutBased >= 2) & (events.Electron.pt >= 15)

        ### Apply the cuts
        # Object selection. selMuons contain only the events that are filtered by cutMuons criteria.
        selMuons     = muons[cutMuons]
        selElectrons = electrons[cutElectrons]

        ### Now global cuts to select events. Notice this means exactly two leptons with pT >= 10, and the leading one pT >= 25

        # cutHasTwoMuons imposes three conditions:
        #  First, number of muons (axis=1 means column. Each row is an event.) in an event is 2.
        #  Second, pt of the muons is greater than 25.
        #  Third, Sum of charge of muons should be 0. (because it originates from Z)
        cutHasTwoMuons = (ak.num(selMuons, axis=1)==2) & (ak.max(selMuons.pt, axis=1, mask_identity=False) >= 25) & (ak.sum(selMuons.charge,axis=1) == 0)
        cutHasTwoElecs = (ak.num(selElectrons, axis=1)==2) & (ak.max(selElectrons.pt, axis=1, mask_identity=False) >= 25) & (ak.sum(selElectrons.charge,axis=1) == 0)
        cutTwoLeps     = ((ak.num(selElectrons, axis=1)+ak.num(selMuons, axis=1)) < 4)
        cutHasTwoLeps  = ((cutHasTwoMuons) | (cutHasTwoElecs)) & cutTwoLeps

        ### Cut the events, also return the selected leptons for operation down the line

        events = events[ cutHasTwoLeps]
        return events, selElectrons[cutHasTwoLeps], selMuons[cutHasTwoLeps], [coll[cutHasTwoLeps] for coll in extraColls]

    def selectByJets(self, events, extraColls = []):
        # These are just standard jets, as available in the nanoAOD
        Jets = ak.zip({
            "pt": events.Jet.pt,
            "eta": events.Jet.eta,
            "phi": events.Jet.phi,
            "mass": events.Jet.mass,
            "jetId": events.Jet.jetId
        }, with_name="Momentum4D")
        jetCut = (Jets.pt > 30) & (abs(Jets.eta)<4.7)
        ak4jets = Jets[jetCut]

        # This is a cut that selects one/two/three jet(s) (It's just an array of Booleans)
        cutHasOneJet = (ak.num(ak4jets, axis=1)==1)
        cutHasTwoJets = (ak.num(ak4jets, axis=1)==2)
        cutHasThreeJets = (ak.num(ak4jets, axis=1)==3)
        
        # The following is the collection of jets with appropriate cuts applied.
        onejet = ak4jets[cutHasOneJet] #format: [[13.8],[28.8],...[32.4]]
        twojets = ak4jets[cutHasTwoJets] #format: [[13.8,19.0],[28.8,17.4],...[32.4,58.1]]
        threejets = ak4jets[cutHasThreeJets] #format: [[13.8,19.0,16.4],[28.8,17.4,28.6],...[32.4,58.1,28.8]]      
 
        # The following is the collection of events with respective number of jets
        event_onejet = events[cutHasOneJet]
        event_twojets = events[cutHasTwoJets]
        event_threejets = events[cutHasThreeJets]

        return event_onejet, event_twojets, event_threejets, onejet, twojets, threejets,[coll for coll in extraColls]

    def selectByTracks(self, events, leptons, extraColls = []):

        # Prepare the clean PFCand matched to tracks collection
        # PFCands (Particle-Flow Candidates) : every particle in the particle flow is saved here.
        Cands = ak.zip({
            "pt": events.PFCands.trkPt,
            "eta": events.PFCands.trkEta,
            "phi": events.PFCands.trkPhi,
            "mass": events.PFCands.mass
        }, with_name="Momentum4D")
        #print(len(ak.num(Cands, axis=1)),"Printing len of ak.num(Cands, axis=0)(hopefully matches the number of events)")
        # Track selection requirements
        cut = (events.PFCands.fromPV > 2) & \
            (events.PFCands.trkPt >= 2.5) & \
            (abs(events.PFCands.trkEta) <= 2.5) & \
            (abs(events.PFCands.dz) < 10) & \
            (events.PFCands.dzErr < 0.05)
        Cleaned_cands = Cands[cut]
        Cleaned_cands = ak.packed(Cleaned_cands)

        # Prepare the Lost Track collection
	# LostTracks : Tracks are reconstructed but not identified as one of the particles.
	# SUEP particles usually fall into this category.
        LostTracks = ak.zip({
            "pt": events.lostTracks.pt,
            "eta": events.lostTracks.eta,
            "phi": events.lostTracks.phi,
            "mass": 0.0
        }, with_name="Momentum4D")
        # More track selection requirement
        cut = (events.lostTracks.fromPV > 2) & \
            (events.lostTracks.pt >= 2.5) & \
            (abs(events.lostTracks.eta) <= 1.0) \
            & (abs(events.lostTracks.dz) < 10) & \
            (events.lostTracks.dzErr < 0.05)
        Lost_Tracks_cands = LostTracks[cut]
        Lost_Tracks_cands = ak.packed(Lost_Tracks_cands)

        # select which tracks to use in the script
        # dimensions of tracks = events x tracks in event x 4 momenta
	# Here we are concatenating the pf tracks and lost tracks.
        Total_Tracks = ak.concatenate([Cleaned_cands, Lost_Tracks_cands], axis=1)
        tracks = Total_Tracks
        ## Tracks that overlap with the leptons are taken out
        tracks = tracks[(tracks.deltaR(leptons[:,0])>= 0.4) & (tracks.deltaR(leptons[:,1])>= 0.4)]
        Ntracks = ak.num(tracks,axis=1)
        return events, leptons, tracks, Ntracks, [coll for coll in extraColls]

    def selectByGEN(self, events):
        GenParts = ak.zip({
            "pt": events.GenPart.pt,
            "eta": events.GenPart.eta,
            "phi": events.GenPart.phi,
            "mass": events.GenPart.mass
        }, with_name="Momentum4D")
        cutgenZ    = (events.GenPart.pdgId == 23) & (events.GenPart.status == 62)
        cutgenH    = (events.GenPart.pdgId == 25) & (events.GenPart.status == 62)
        cutgenSUEP = (events.GenPart.pdgId == 999999) & (events.GenPart.status == 2)
        return events, GenParts[cutgenZ], GenParts[cutgenH], GenParts[cutgenSUEP]

    def shouldContinueAfterCut(self, events, out = pd.DataFrame(['empty'], columns=['empty'])):
        if len(events) == 0:
<<<<<<< HEAD
            self.save_dfs([out],["vars"], chunkTag)
=======
            self.save_dfs([out,out],["lepvars","jetvars"])
>>>>>>> b9f514de
            return False
        else:
            return True

    def process(self, events):
        debug    = True  # If we want some prints in the middle
<<<<<<< HEAD
        doTracks = True # Just to speed things up
        doGen    = True # In case we want info on the gen level 
        chunkTag = "out_%i_%i_%i.hdf5"%(events.event[0], events.luminosityBlock[0], events.run[0]) #Unique tag to get different outputs per tag
=======
        doTracks = True # Make it false, and it will speed things up
        doGen    = False #i In case we want info on the gen level 
>>>>>>> b9f514de
        # Main processor code
        # Define outputs
        output  = self.accumulator.identity()
        outlep  = {}
        out1jet  = {}
        out2jets  = {}
        out3jets  = {}
        outnumtrk = {}
        outgen  = {}

        # Data dependant stuff
        dataset = events.metadata['dataset']
        if self.isMC:      self.gensumweight = ak.sum(events.genWeight)
        if not(self.isMC): doGen = False

        # ------------------------------------------------------------------------------------
        # ------------------------------- OBJECT LOADING -------------------------------------
        # ------------------------------------------------------------------------------------
        # First, the trigger selection, as it takes out significant load for other steps
        if debug: print("Applying lepton requirements.... %i events in"%len(events))
        events, electrons, muons = self.selectByLeptons(events)[:3]

        if not(self.shouldContinueAfterCut(events)): return output # If we have no events, we simply stop

        # Then, the lepton selection
        if debug: print("%i events pass lepton cuts. Applying trigger requirements...."%len(events))
        events, [electrons, muons] = self.selectByTrigger(events,[electrons, muons])
        # Once passed the trigger, we can just merge the collections
        leptons = ak.concatenate([electrons, muons], axis=1)
        # Sort leptons by pt
        highpt_leptons = ak.argsort(leptons.pt, axis=1, ascending=False, stable=True)
        leptons = leptons[highpt_leptons]

        if not(self.shouldContinueAfterCut(events)): return output

        if debug: print("%i events pass trigger cuts. Selecting jets..."%len(events))
        event_onejet, event_twojets, event_threejets, onejet, twojets, threejets, [electrons, muons] = self.selectByJets(events, [electrons, muons])
	# Sorting jets by pt.
        highpt_1jet = ak.argsort(onejet.pt, axis=1, ascending=False, stable=True)
        highpt_2jet = ak.argsort(twojets.pt, axis=1, ascending=False, stable=True)
        highpt_3jet = ak.argsort(threejets.pt, axis=1, ascending=False, stable=True)
        onejet = onejet[highpt_1jet]
        twojets = twojets[highpt_2jet]
        threejets = threejets[highpt_3jet]

        if not(self.shouldContinueAfterCut(events)): return output
        if debug: print("%i events pass jet cuts. Selecting tracks..."%len(events))
        
        if doTracks:
          # Right now no track cuts, only selecting tracks
          events, leptons, tracks, Ntracks = self.selectByTracks(events, leptons) [:4]
          if not(self.shouldContinueAfterCut(events)): return output
          if debug: print("%i events pass track cuts. Doing more stuff..."%len(events))

        if doGen:
          events, genZ, genH, genSUEP = self.selectByGEN(events)[:4]
          if not(self.shouldContinueAfterCut(events)): return output
          if debug: print("%i events pass gen cuts. Doing more stuff..."%len(events))


        # Now deal with the Z candidate

        Zcands = leptons[:,0] + leptons[:,1]
        
        # ------------------------------------------------------------------------------
        # ------------------------------- PLOTTING -------------------------------------
        # ------------------------------------------------------------------------------

        # Define outputs for plotting
        if debug: print("Saving reco variables")
	# The variables that I can get are listed above in "SelectByLeptons" function
<<<<<<< HEAD
        out["leadlep_pt"]    = leptons.pt[:,0]
        out["subleadlep_pt"] = leptons.pt[:,1]
        out["leadlep_eta"]   = leptons.eta[:,0]
        out["subleadlep_eta"]= leptons.eta[:,1]
        out["leadlep_phi"] = leptons.phi[:,0]
        out["subleadlep_phi"] = leptons.phi[:,1]

        out["Zpt"]  = Zcands.pt[:]
        out["Zeta"] = Zcands.eta[:]
        out["Zphi"] = Zcands.phi[:]
 
        if doTracks:
          out["nTracks"]     = ak.num(tracks, axis=1)
          spher =  self.sphericity(tracks, 2)
          out["spher_lab"] = 1.5*(spher[:,1] + spher[:,0])
          print(spher[0:4,0], spher[0:4,1], spher[0:4,2])

          boost_Zinv = ak.zip({
            "px": Zcands.px,
            "py": Zcands.py,
            "pz": Zcands.pz,
            "mass": Zcands.mass
          }, with_name="Momentum4D")

          boost_tracks = ak.zip({
            "px": ak.sum(tracks.px, axis=1)*-1,
            "py": ak.sum(tracks.py, axis=1)*-1,
            "pz": ak.sum(tracks.pz, axis=1)*-1,
            "mass": 125 # Assuming it is a Higgs?
          }, with_name="Momentum4D")

          tracks_boostedagainstZ      = tracks.boost_p4(boost_Zinv)
          tracks_boostedagainsttracks = tracks.boost_p4(boost_tracks)
          
          print("_")
          spherZ =  self.sphericity(tracks_boostedagainstZ, 2)
          out["spher_Z"] = 1.5*(spherZ[:,1] + spherZ[:,0])
          print(spherZ[0:4,0], spherZ[0:4,1], spherZ[0:4,2])
          print("_")
          sphertracks =  self.sphericity(tracks_boostedagainsttracks, 2)
          out["spher_tracks"] = 1.5*(sphertracks[:,1] + sphertracks[:,0])
          print(sphertracks[0:4,0], sphertracks[0:4,1], sphertracks[0:4,2])



          """maxTracks = ak.max(out["nTracks"], axis=0)
          print("Max Tracks: %i"%maxTracks)
          print(ak.pad_none(tracks.pt, maxTracks, clip=True).tolist())
          print(ak.pad_none(tracks.pt, maxTracks, clip=True).type)
          out["Tracks_pt"]   = ak.pad_none(tracks.pt , maxTracks,clip=True).tolist()
          out["Tracks_eta"]  = ak.pad_none(tracks.eta, maxTracks,clip=True).tolist()
          out["Tracks_phi"]  = ak.pad_none(tracks.phi, maxTracks,clip=True).tolist()
          out["dZTracksphi_mean"] = ak.mean(tracks.deltaphi(Zcands), axis=1)
          out["dZTrackseta_mean"] = ak.mean(tracks.deltaeta(Zcands), axis=1)
          out["dZTrackR_mean"]    = ak.mean(tracks.deltaR(Zcands),axis=1)"""

 
  
        """if doGen:
=======
        outlep["leadlep_pt"]    = leptons.pt[:,0]
        outlep["subleadlep_pt"] = leptons.pt[:,1]
        outlep["leadlep_eta"]   = leptons.eta[:,0]
        outlep["subleadlep_eta"]= leptons.eta[:,1]
        outlep["leadlep_phi"] = leptons.phi[:,0]
        outlep["subleadlep_phi"] = leptons.phi[:,1]


	# From here I am working with Z boson reconstruction from the daugther leptons
        outlep["Z_pt"] = np.sqrt((leptons.pt[:,0])**2 + (leptons.pt[:,1])**2 + 2*leptons.pt[:,0]*leptons.pt[:,1]*np.cos(leptons.phi[:,0]-leptons.phi[:,1]))
        outlep["Z_eta"] = np.arcsinh((leptons.pt[:,0]*np.sinh(leptons.eta[:,0])+leptons.pt[:,1]*np.sinh(leptons.eta[:,1]))/np.sqrt((leptons.pt[:,0])**2 + (leptons.pt[:,1])**2 + 2*leptons.pt[:,0]*leptons.pt[:,1]*np.cos(leptons.phi[:,0]-leptons.phi[:,1])))
        outlep["Z_phi"] = np.arcsin((leptons.pt[:,0]*np.sin(leptons.phi[:,0]) + leptons.pt[:,1]*np.sin(leptons.phi[:,1]))/(np.sqrt((leptons.pt[:,0])**2 + (leptons.pt[:,1])**2 + 2*leptons.pt[:,0]*leptons.pt[:,1]*np.cos(leptons.phi[:,0]-leptons.phi[:,1]))))
        outlep["Z_m"] = np.sqrt(2*leptons.pt[:,0]*leptons.pt[:,1]*(np.cosh(leptons.eta[:,1]-leptons.eta[:,0])-np.cos(leptons.phi[:,1]-leptons.phi[:,0])))

        # From here I am working with jets
	# ak4jets is an array of arrays.	
        # Each element in the big array is an event, and each element (which is an array) has n entries, where n = # of jets in an event.
        #out1jet["onejet_pt"] = onejet.pt[:,0]
        #out1jet["onejet_eta"] = onejet.eta[:,0]
        #out1jet["onejet_phi"] = onejet.phi[:,0]

        #out2jets["twojets1_pt"] = twojets.pt[:,0]
        #out2jets["twojets1_eta"] = twojets.eta[:,0]
        #out2jets["twojets1_phi"] = twojets.phi[:,0]

        #out2jets["twojets2_pt"] = twojets.pt[:,1]
        #out2jets["twojets2_eta"] = twojets.eta[:,1]
        #out2jets["twojets2_phi"] = twojets.phi[:,1]

        #out3jets["threejets1_pt"] = threejets.pt[:,0]
        #out3jets["threejets1_eta"] = threejets.eta[:,0]
        #out3jets["threejets1_phi"] = threejets.phi[:,0]

        #out3jets["threejets2_pt"] = threejets.pt[:,1]
        #out3jets["threejets2_eta"] = threejets.eta[:,1]
        #out3jets["threejets2_phi"] = threejets.phi[:,1]

        #out3jets["threejets3_pt"] = threejets.pt[:,2]
        #out3jets["threejets3_eta"] = threejets.eta[:,2]
        #out3jets["threejets3_phi"] = threejets.phi[:,2]

        #From here I am working with track multiplicity
        outnumtrk["Ntracks"] = Ntracks 

        if doGen:
>>>>>>> b9f514de
          if debug: print("Saving gen variables")
          outlep["genZpt"]  = genZ.pt[:,0]
          outlep["genZeta"] = genZ.eta[:,0]
          outlep["genZphi"] = genZ.phi[:,0]

<<<<<<< HEAD
          out["genHpt"]  = genH.pt[:,0]
          out["genHeta"] = genH.eta[:,0]
          out["genHphi"] = genH.phi[:,0]
        """ 
=======
          outlep["genHpt"]  = genH.pt[:,0]
          outlep["genHeta"] = genH.eta[:,0]
          outlep["genHphi"] = genH.phi[:,0]

>>>>>>> b9f514de

        if self.isMC:
          # We need this to be able to normalize the samples 
          outlep["genweight"]= events.genWeight[:]
          out1jet["genweight"]= event_onejet.genWeight[:]
          out2jets["genweight"]= event_twojets.genWeight[:]
          out3jets["genweight"]= event_threejets.genWeight[:]
          outnumtrk["genweight"]= events.genWeight[:]

        # This goes last, convert from awkward array to pandas and save the hdf5
        if debug: print("Conversion to pandas...")
        if not isinstance(outlep, pd.DataFrame): outlep = self.ak_to_pandas(outlep)
        if not isinstance(out1jet, pd.DataFrame): out1jet = self.ak_to_pandas(out1jet)
        if not isinstance(out2jets, pd.DataFrame): out2jets = self.ak_to_pandas(out2jets)
        if not isinstance(out3jets, pd.DataFrame): out3jets = self.ak_to_pandas(out3jets)
        if not isinstance(outnumtrk, pd.DataFrame): outnumtrk = self.ak_to_pandas(outnumtrk)
        if debug: print("DFS saving....")
<<<<<<< HEAD
        self.save_dfs([out],["vars"], chunkTag)
=======
        self.save_dfs([outlep, out1jet, out2jets, out3jets, outnumtrk],["lepvars","jetvars1","jetvars2","jetvars3","numtrkvars"])
>>>>>>> b9f514de

        return output

    def postprocess(self, accumulator):
        return accumulator<|MERGE_RESOLUTION|>--- conflicted
+++ resolved
@@ -81,13 +81,8 @@
         store.put(gname, df)
         store.get_storer(gname).attrs.metadata = kwargs
         
-<<<<<<< HEAD
     def save_dfs(self, dfs, df_names, fname=None):
         if not(fname): fname = "out.hdf5"
-=======
-    def save_dfs(self, dfs, df_names):
-        fname = "NumTrk[1.0,1.0]out.hdf5"
->>>>>>> b9f514de
         subdirs = []
         store = pd.HDFStore(fname)
         if self.output_location is not None:
@@ -316,25 +311,16 @@
 
     def shouldContinueAfterCut(self, events, out = pd.DataFrame(['empty'], columns=['empty'])):
         if len(events) == 0:
-<<<<<<< HEAD
-            self.save_dfs([out],["vars"], chunkTag)
-=======
             self.save_dfs([out,out],["lepvars","jetvars"])
->>>>>>> b9f514de
             return False
         else:
             return True
 
     def process(self, events):
         debug    = True  # If we want some prints in the middle
-<<<<<<< HEAD
-        doTracks = True # Just to speed things up
-        doGen    = True # In case we want info on the gen level 
         chunkTag = "out_%i_%i_%i.hdf5"%(events.event[0], events.luminosityBlock[0], events.run[0]) #Unique tag to get different outputs per tag
-=======
         doTracks = True # Make it false, and it will speed things up
         doGen    = False #i In case we want info on the gen level 
->>>>>>> b9f514de
         # Main processor code
         # Define outputs
         output  = self.accumulator.identity()
@@ -406,22 +392,56 @@
         # Define outputs for plotting
         if debug: print("Saving reco variables")
 	# The variables that I can get are listed above in "SelectByLeptons" function
-<<<<<<< HEAD
-        out["leadlep_pt"]    = leptons.pt[:,0]
-        out["subleadlep_pt"] = leptons.pt[:,1]
-        out["leadlep_eta"]   = leptons.eta[:,0]
-        out["subleadlep_eta"]= leptons.eta[:,1]
-        out["leadlep_phi"] = leptons.phi[:,0]
-        out["subleadlep_phi"] = leptons.phi[:,1]
-
-        out["Zpt"]  = Zcands.pt[:]
-        out["Zeta"] = Zcands.eta[:]
-        out["Zphi"] = Zcands.phi[:]
+        outlep["leadlep_pt"]    = leptons.pt[:,0]
+        outlep["subleadlep_pt"] = leptons.pt[:,1]
+        outlep["leadlep_eta"]   = leptons.eta[:,0]
+        outlep["subleadlep_eta"]= leptons.eta[:,1]
+        outlep["leadlep_phi"] = leptons.phi[:,0]
+        outlep["subleadlep_phi"] = leptons.phi[:,1]
+
+
+        # From here I am working with Z boson reconstruction from the daugther leptons
+        outlep["Z_pt"] = Zcands.pt[:] 
+
+        outlep["Z_eta"] = Zcands.eta[:] 
+
+        outlep["Z_phi"] = Zcands.phi[:] 
+        outlep["Z_m"] =  Zcands.mass[:]
+
+        # From here I am working with jets
+        # ak4jets is an array of arrays.        
+        # Each element in the big array is an event, and each element (which is an array) has n entries, where n = # of jets in an event.
+        #out1jet["onejet_pt"] = onejet.pt[:,0]
+        #out1jet["onejet_eta"] = onejet.eta[:,0]
+        #out1jet["onejet_phi"] = onejet.phi[:,0]
+
+        #out2jets["twojets1_pt"] = twojets.pt[:,0]
+        #out2jets["twojets1_eta"] = twojets.eta[:,0]
+        #out2jets["twojets1_phi"] = twojets.phi[:,0]
+
+        #out2jets["twojets2_pt"] = twojets.pt[:,1]
+        #out2jets["twojets2_eta"] = twojets.eta[:,1]
+        #out2jets["twojets2_phi"] = twojets.phi[:,1]
+
+        #out3jets["threejets1_pt"] = threejets.pt[:,0]
+        #out3jets["threejets1_eta"] = threejets.eta[:,0]
+        #out3jets["threejets1_phi"] = threejets.phi[:,0]
+
+        #out3jets["threejets2_pt"] = threejets.pt[:,1]
+        #out3jets["threejets2_eta"] = threejets.eta[:,1]
+        #out3jets["threejets2_phi"] = threejets.phi[:,1]
+
+        #out3jets["threejets3_pt"] = threejets.pt[:,2]
+        #out3jets["threejets3_eta"] = threejets.eta[:,2]
+        #out3jets["threejets3_phi"] = threejets.phi[:,2]
+
+        #From here I am working with track multiplicity
  
         if doTracks:
-          out["nTracks"]     = ak.num(tracks, axis=1)
-          spher =  self.sphericity(tracks, 2)
-          out["spher_lab"] = 1.5*(spher[:,1] + spher[:,0])
+          outnumtrk["Ntracks"] = Ntracks
+          outnumtrk["nTracks"]     = ak.num(tracks, axis=1)
+          """spher =  self.sphericity(tracks, 2)
+          outnumtrk["spher_lab"] = 1.5*(spher[:,1] + spher[:,0])
           print(spher[0:4,0], spher[0:4,1], spher[0:4,2])
 
           boost_Zinv = ak.zip({
@@ -443,92 +463,23 @@
           
           print("_")
           spherZ =  self.sphericity(tracks_boostedagainstZ, 2)
-          out["spher_Z"] = 1.5*(spherZ[:,1] + spherZ[:,0])
+          outnumtrk["spher_Z"] = 1.5*(spherZ[:,1] + spherZ[:,0])
           print(spherZ[0:4,0], spherZ[0:4,1], spherZ[0:4,2])
           print("_")
           sphertracks =  self.sphericity(tracks_boostedagainsttracks, 2)
-          out["spher_tracks"] = 1.5*(sphertracks[:,1] + sphertracks[:,0])
-          print(sphertracks[0:4,0], sphertracks[0:4,1], sphertracks[0:4,2])
-
-
-
-          """maxTracks = ak.max(out["nTracks"], axis=0)
-          print("Max Tracks: %i"%maxTracks)
-          print(ak.pad_none(tracks.pt, maxTracks, clip=True).tolist())
-          print(ak.pad_none(tracks.pt, maxTracks, clip=True).type)
-          out["Tracks_pt"]   = ak.pad_none(tracks.pt , maxTracks,clip=True).tolist()
-          out["Tracks_eta"]  = ak.pad_none(tracks.eta, maxTracks,clip=True).tolist()
-          out["Tracks_phi"]  = ak.pad_none(tracks.phi, maxTracks,clip=True).tolist()
-          out["dZTracksphi_mean"] = ak.mean(tracks.deltaphi(Zcands), axis=1)
-          out["dZTrackseta_mean"] = ak.mean(tracks.deltaeta(Zcands), axis=1)
-          out["dZTrackR_mean"]    = ak.mean(tracks.deltaR(Zcands),axis=1)"""
-
- 
+          outnumtrk["spher_tracks"] = 1.5*(sphertracks[:,1] + sphertracks[:,0])
+          print(sphertracks[0:4,0], sphertracks[0:4,1], sphertracks[0:4,2])"""
   
-        """if doGen:
-=======
-        outlep["leadlep_pt"]    = leptons.pt[:,0]
-        outlep["subleadlep_pt"] = leptons.pt[:,1]
-        outlep["leadlep_eta"]   = leptons.eta[:,0]
-        outlep["subleadlep_eta"]= leptons.eta[:,1]
-        outlep["leadlep_phi"] = leptons.phi[:,0]
-        outlep["subleadlep_phi"] = leptons.phi[:,1]
-
-
-	# From here I am working with Z boson reconstruction from the daugther leptons
-        outlep["Z_pt"] = np.sqrt((leptons.pt[:,0])**2 + (leptons.pt[:,1])**2 + 2*leptons.pt[:,0]*leptons.pt[:,1]*np.cos(leptons.phi[:,0]-leptons.phi[:,1]))
-        outlep["Z_eta"] = np.arcsinh((leptons.pt[:,0]*np.sinh(leptons.eta[:,0])+leptons.pt[:,1]*np.sinh(leptons.eta[:,1]))/np.sqrt((leptons.pt[:,0])**2 + (leptons.pt[:,1])**2 + 2*leptons.pt[:,0]*leptons.pt[:,1]*np.cos(leptons.phi[:,0]-leptons.phi[:,1])))
-        outlep["Z_phi"] = np.arcsin((leptons.pt[:,0]*np.sin(leptons.phi[:,0]) + leptons.pt[:,1]*np.sin(leptons.phi[:,1]))/(np.sqrt((leptons.pt[:,0])**2 + (leptons.pt[:,1])**2 + 2*leptons.pt[:,0]*leptons.pt[:,1]*np.cos(leptons.phi[:,0]-leptons.phi[:,1]))))
-        outlep["Z_m"] = np.sqrt(2*leptons.pt[:,0]*leptons.pt[:,1]*(np.cosh(leptons.eta[:,1]-leptons.eta[:,0])-np.cos(leptons.phi[:,1]-leptons.phi[:,0])))
-
-        # From here I am working with jets
-	# ak4jets is an array of arrays.	
-        # Each element in the big array is an event, and each element (which is an array) has n entries, where n = # of jets in an event.
-        #out1jet["onejet_pt"] = onejet.pt[:,0]
-        #out1jet["onejet_eta"] = onejet.eta[:,0]
-        #out1jet["onejet_phi"] = onejet.phi[:,0]
-
-        #out2jets["twojets1_pt"] = twojets.pt[:,0]
-        #out2jets["twojets1_eta"] = twojets.eta[:,0]
-        #out2jets["twojets1_phi"] = twojets.phi[:,0]
-
-        #out2jets["twojets2_pt"] = twojets.pt[:,1]
-        #out2jets["twojets2_eta"] = twojets.eta[:,1]
-        #out2jets["twojets2_phi"] = twojets.phi[:,1]
-
-        #out3jets["threejets1_pt"] = threejets.pt[:,0]
-        #out3jets["threejets1_eta"] = threejets.eta[:,0]
-        #out3jets["threejets1_phi"] = threejets.phi[:,0]
-
-        #out3jets["threejets2_pt"] = threejets.pt[:,1]
-        #out3jets["threejets2_eta"] = threejets.eta[:,1]
-        #out3jets["threejets2_phi"] = threejets.phi[:,1]
-
-        #out3jets["threejets3_pt"] = threejets.pt[:,2]
-        #out3jets["threejets3_eta"] = threejets.eta[:,2]
-        #out3jets["threejets3_phi"] = threejets.phi[:,2]
-
-        #From here I am working with track multiplicity
-        outnumtrk["Ntracks"] = Ntracks 
-
         if doGen:
->>>>>>> b9f514de
           if debug: print("Saving gen variables")
           outlep["genZpt"]  = genZ.pt[:,0]
           outlep["genZeta"] = genZ.eta[:,0]
           outlep["genZphi"] = genZ.phi[:,0]
 
-<<<<<<< HEAD
-          out["genHpt"]  = genH.pt[:,0]
-          out["genHeta"] = genH.eta[:,0]
-          out["genHphi"] = genH.phi[:,0]
-        """ 
-=======
           outlep["genHpt"]  = genH.pt[:,0]
           outlep["genHeta"] = genH.eta[:,0]
           outlep["genHphi"] = genH.phi[:,0]
 
->>>>>>> b9f514de
 
         if self.isMC:
           # We need this to be able to normalize the samples 
@@ -546,11 +497,7 @@
         if not isinstance(out3jets, pd.DataFrame): out3jets = self.ak_to_pandas(out3jets)
         if not isinstance(outnumtrk, pd.DataFrame): outnumtrk = self.ak_to_pandas(outnumtrk)
         if debug: print("DFS saving....")
-<<<<<<< HEAD
-        self.save_dfs([out],["vars"], chunkTag)
-=======
-        self.save_dfs([outlep, out1jet, out2jets, out3jets, outnumtrk],["lepvars","jetvars1","jetvars2","jetvars3","numtrkvars"])
->>>>>>> b9f514de
+        self.save_dfs([outlep, out1jet, out2jets, out3jets, outnumtrk],["lepvars","jetvars1","jetvars2","jetvars3","numtrkvars"], chunkTag)
 
         return output
 
