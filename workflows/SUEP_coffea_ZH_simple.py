"""
SUEP_coffea_ZH.py
Coffea producer for SUEP analysis. Uses fastjet package to recluster large jets:
https://github.com/scikit-hep/fastjet
Chad Freer, 2021
"""

import os
import pathlib
import shutil
import awkward as ak
import pandas as pd
import numpy as np
import fastjet
from coffea import hist, processor
import vector
from typing import List, Optional
vector.register_awkward()

class SUEP_cluster(processor.ProcessorABC):
    def __init__(self, isMC: int, era: int, sample: str,  do_syst: bool, syst_var: str, weight_syst: bool, flag: bool, output_location: Optional[str]) -> None:
        self._flag = flag
        self.output_location = output_location
        self.do_syst = do_syst
        self.gensumweight = 1.0
        self.era = era
        self.isMC = isMC
        self.sample = sample
        self.syst_var, self.syst_suffix = (syst_var, f'_sys_{syst_var}') if do_syst and syst_var else ('', '')
        self.weight_syst = weight_syst
        self.prefixes = {"SUEP": "SUEP"}

        #Set up for the histograms
        self._accumulator = processor.dict_accumulator({})

    @property
    def accumulator(self):
        return self._accumulator

    def sphericity(self, particles, r):
        norm = ak.sum(particles.p ** r, axis=1, keepdims=True)
        s = np.array([[
                       ak.sum(particles.px * particles.px * particles.p ** (r-2.0), axis=1 ,keepdims=True)/norm,
                       ak.sum(particles.px * particles.py * particles.p ** (r-2.0), axis=1 ,keepdims=True)/norm,
                       ak.sum(particles.px * particles.pz * particles.p ** (r-2.0), axis=1 ,keepdims=True)/norm
                      ],
                      [
                       ak.sum(particles.py * particles.px * particles.p ** (r-2.0), axis=1 ,keepdims=True)/norm,
                       ak.sum(particles.py * particles.py * particles.p ** (r-2.0), axis=1 ,keepdims=True)/norm,
                       ak.sum(particles.py * particles.pz * particles.p ** (r-2.0), axis=1 ,keepdims=True)/norm
                      ],
                      [
                       ak.sum(particles.pz * particles.px * particles.p ** (r-2.0), axis=1 ,keepdims=True)/norm,
                       ak.sum(particles.pz * particles.py * particles.p ** (r-2.0), axis=1 ,keepdims=True)/norm,
                       ak.sum(particles.pz * particles.pz * particles.p ** (r-2.0), axis=1 ,keepdims=True)/norm
                      ]])
        s = np.squeeze(np.moveaxis(s, 2, 0),axis=3)
        evals = np.sort(np.linalg.eigvalsh(s))
        return evals

    def rho(self, number, jet, tracks, deltaR, dr=0.05):
        r_start = number*dr
        r_end = (number+1)*dr
        ring = (deltaR > r_start) & (deltaR < r_end)
        rho_values = ak.sum(tracks[ring].pt, axis=1)/(dr*jet.pt)
        return rho_values

    def ak_to_pandas(self, jet_collection: ak.Array) -> pd.DataFrame:
        output = pd.DataFrame()
        for field in ak.fields(jet_collection):
            print(field)
            prefix = self.prefixes.get(field, "")
            if len(prefix) > 0:
                for subfield in ak.fields(jet_collection[field]):
                    output[f"{prefix}_{subfield}"] = ak.to_numpy(
                        jet_collection[field][subfield]
                    )
            else:
                output[field] = ak.to_numpy(jet_collection[field])
        return output

    def h5store(self, store: pd.HDFStore, df: pd.DataFrame, fname: str, gname: str, **kwargs: float) -> None:
        store.put(gname, df)
        store.get_storer(gname).attrs.metadata = kwargs
        
    def save_dfs(self, dfs, df_names):
        fname = "out.hdf5"
        subdirs = []
        store = pd.HDFStore(fname)
        if self.output_location is not None:
            # pandas to hdf5
            for out, gname in zip(dfs, df_names):
                if self.isMC:
                    metadata = dict(gensumweight=self.gensumweight,era=self.era, mc=self.isMC,sample=self.sample)
                    #metadata.update({"gensumweight":self.gensumweight})
                else:
                    metadata = dict(era=self.era, mc=self.isMC,sample=self.sample)    
                    
                store_fin = self.h5store(store, out, fname, gname, **metadata)

            store.close()
            self.dump_table(fname, self.output_location, subdirs)
        else:
            print("self.output_location is None")
            store.close()

    def dump_table(self, fname: str, location: str, subdirs: Optional[List[str]] = None) -> None:
        subdirs = subdirs or []
        xrd_prefix = "root://"
        pfx_len = len(xrd_prefix)
        xrootd = False
        if xrd_prefix in location:
            try:
                import XRootD
                import XRootD.client

                xrootd = True
            except ImportError:
                raise ImportError(
                    "Install XRootD python bindings with: conda install -c conda-forge xroot"
                )
        local_file = (
            os.path.abspath(os.path.join(".", fname))
            if xrootd
            else os.path.join(".", fname)
        )
        merged_subdirs = "/".join(subdirs) if xrootd else os.path.sep.join(subdirs)
        destination = (
            location + merged_subdirs + f"/{fname}"
            if xrootd
            else os.path.join(location, os.path.join(merged_subdirs, fname))
        )
        if xrootd:
            copyproc = XRootD.client.CopyProcess()
            copyproc.add_job(local_file, destination)
            copyproc.prepare()
            copyproc.run()
            client = XRootD.client.FileSystem(
                location[: location[pfx_len:].find("/") + pfx_len]
            )
            status = client.locate(
                destination[destination[pfx_len:].find("/") + pfx_len + 1 :],
                XRootD.client.flags.OpenFlags.READ,
            )
            assert status[0].ok
            del client
            del copyproc
        else:
            dirname = os.path.dirname(destination)
            if not os.path.exists(dirname):
                pathlib.Path(dirname).mkdir(parents=True, exist_ok=True)
            if not os.path.samefile(local_file, destination):
                shutil.copy2(local_file, destination)
            else:
                fname = "condor_" + fname
                destination = os.path.join(location, os.path.join(merged_subdirs, fname))
                shutil.copy2(local_file, destination)
            assert os.path.isfile(destination)
        pathlib.Path(local_file).unlink()


    def selectByTrigger(self, events, extraColls = []):
        ### Apply trigger selection
        ### TODO:: Save a per-event flag that classifies the event (ee or mumu)
        if self.era == 2018:
           cutAnyHLT = (events.HLT.IsoMu24) | (events.HLT.Mu17_TrkIsoVVL_Mu8_TrkIsoVVL_DZ_Mass3p8) | (events.HLT.Ele32_WPTight_Gsf) | (events.HLT.Ele23_Ele12_CaloIdL_TrackIdL_IsoVL) | (events.HLT.Mu8_TrkIsoVVL_Ele23_CaloIdL_TrackIdL_IsoVL_DZ) | (events.HLT.Mu23_TrkIsoVVL_Ele12_CaloIdL_TrackIdL_IsoVL)
           return events[cutAnyHLT], [coll[cutAnyHLT] for coll in extraColls]
        if self.era == 2017:
           cutAnyHLT = (events.HLT.IsoMu27) | (events.HLT.Mu17_TrkIsoVVL_Mu8_TrkIsoVVL_DZ_Mass8) | (events.HLT.Ele35_WPTight_Gsf) | (events.HLT.Ele23_Ele12_CaloIdL_TrackIdL_IsoVL) | (events.HLT.Mu8_TrkIsoVVL_Ele23_CaloIdL_TrackIdL_IsoVL_DZ) | (events.HLT.Mu23_TrkIsoVVL_Ele12_CaloIdL_TrackIdL_IsoVL_DZ)
           return events[cutAnyHLT], [coll[cutAnyHLT] for coll in extraColls]
        if self.era == 2016:
           cutAnyHLT = (events.HLT.IsoMu24) | (events.HLT.Mu17_TrkIsoVVL_Mu8_TrkIsoVVL_DZ) | (events.HLT.Ele27_WPTight_Gsf) | (events.HLT.Ele23_Ele12_CaloIdL_TrackIdL_IsoVL_DZ) | (events.HLT.Mu8_TrkIsoVVL_Ele23_CaloIdL_TrackIdL_IsoVL_DZ) | (events.HLT.Mu23_TrkIsoVVL_Ele8_CaloIdL_TrackIdL_IsoVL_DZ)
           return events[cutAnyHLT], [coll[cutAnyHLT] for coll in extraColls]
        return events, [coll[cutAnyHLT] for coll in extraColls]

    def selectByLeptons(self, events, extraColls = []):
        ### Very basic lepton selection criteria, prepare lepton 4-momenta collection for plotting and so
        muons = ak.zip({
            "pt": events.Muon.pt,
            "eta": events.Muon.eta,
            "phi": events.Muon.phi,
            "mass": events.Muon.mass,
            "charge": events.Muon.pdgId/(-13),
        }, with_name="Momentum4D")
        electrons = ak.zip({
            "pt": events.Electron.pt,
            "eta": events.Electron.eta,
            "phi": events.Electron.phi,
            "mass": events.Electron.mass,
            "charge": events.Electron.pdgId/(-11),
        }, with_name="Momentum4D")
        ###  Some very simple selections on ID ###
        ###  Muons: loose ID + dxy dz cuts mimicking the medium prompt ID https://twiki.cern.ch/twiki/bin/viewauth/CMS/SWGuideMuonIdRun2
        ###  Electrons: loose ID + dxy dz cuts for promptness https://twiki.cern.ch/twiki/bin/view/CMS/EgammaCutBasedIdentification
        cutMuons     = (events.Muon.looseId) & (events.Muon.pt >= 10) & (abs(events.Muon.dxy) <= 0.02) & (abs(events.Muon.dz) <= 0.1)
        cutElectrons = (events.Electron.cutBased >= 2) & (events.Electron.pt >= 15)
        ### Apply the cuts
        selMuons     = muons[cutMuons]
        selElectrons = electrons[cutElectrons]
        ### Now global cuts to select events. Notice this means exactly two leptons with pT >= 10, and the leading one pT >= 25
        cutHasTwoMuons = (ak.num(selMuons, axis=1)==2) & (ak.max(selMuons.pt, axis=1, mask_identity=False) >= 25) & (ak.sum(selMuons.charge,axis=1) == 0)
        cutHasTwoElecs = (ak.num(selElectrons, axis=1)==2) & (ak.max(selElectrons.pt, axis=1, mask_identity=False) >= 25) & (ak.sum(selElectrons.charge,axis=1) == 0)
        cutTwoLeps     = ((ak.num(selElectrons, axis=1)+ak.num(selMuons, axis=1)) < 4)
        cutHasTwoLeps  = ((cutHasTwoMuons) | (cutHasTwoElecs)) & cutTwoLeps
        ### Cut the events, also return the selected leptons for operation down the line
        events = events[ cutHasTwoLeps]
        return events, selElectrons[cutHasTwoLeps], selMuons[cutHasTwoLeps], [coll[cutHasTwoLeps] for coll in extraColls]

    def selectByJets(self, events, extraColls = []):
        # These are just standard jets, as available in the nanoAOD
        Jets = ak.zip({
            "pt": events.Jet.pt,
            "eta": events.Jet.eta,
            "phi": events.Jet.phi,
            "mass": events.Jet.mass,
            "jetId": events.Jet.jetId
        }, with_name="Momentum4D")
        jetCut = (Jets.pt > 30) & (abs(Jets.eta)<4.7)
        ak4jets = Jets[jetCut]
        # No cut applied, really, but we could do it
        return events, ak4jets, [coll for coll in extraColls]

    def selectByTracks(self, events, leptons, extraColls = []):

        # Prepare the clean PFCand matched to tracks collection
        Cands = ak.zip({
            "pt": events.PFCands.trkPt,
            "eta": events.PFCands.trkEta,
            "phi": events.PFCands.trkPhi,
            "mass": events.PFCands.mass
        }, with_name="Momentum4D")
        # Track selection requirements
        cut = (events.PFCands.fromPV > 1) & \
            (events.PFCands.trkPt >= 0.7) & \
            (abs(events.PFCands.trkEta) <= 2.5) & \
            (abs(events.PFCands.dz) < 10) & \
            (events.PFCands.dzErr < 0.05)
        Cleaned_cands = Cands[cut]
        Cleaned_cands = ak.packed(Cleaned_cands)

        # Prepare the Lost Track collection
        LostTracks = ak.zip({
            "pt": events.lostTracks.pt,
            "eta": events.lostTracks.eta,
            "phi": events.lostTracks.phi,
            "mass": 0.0
        }, with_name="Momentum4D")
        # More track selection requirement
        cut = (events.lostTracks.fromPV > 1) & \
            (events.lostTracks.pt >= 0.7) & \
            (abs(events.lostTracks.eta) <= 1.0) \
            & (abs(events.lostTracks.dz) < 10) & \
            (events.lostTracks.dzErr < 0.05)
        Lost_Tracks_cands = LostTracks[cut]
        Lost_Tracks_cands = ak.packed(Lost_Tracks_cands)

        # select which tracks to use in the script
        # dimensions of tracks = events x tracks in event x 4 momenta
        Total_Tracks = ak.concatenate([Cleaned_cands, Lost_Tracks_cands], axis=1)
        tracks = Total_Tracks
        ## Tracks that overlap with the leptons are taken out
        tracks = tracks[(tracks.deltaR(leptons[:,0])>= 0.4) & (tracks.deltaR(leptons[:,1])>= 0.4)]
        return events, leptons, tracks, [coll for coll in extraColls]

    def selectByGEN(self, events):
        GenParts = ak.zip({
            "pt": events.GenPart.pt,
            "eta": events.GenPart.eta,
            "phi": events.GenPart.phi,
            "mass": events.GenPart.mass
        }, with_name="Momentum4D")
        cutgenZ    = (events.GenPart.pdgId == 23) & (events.GenPart.status == 62)
        cutgenH    = (events.GenPart.pdgId == 25) & (events.GenPart.status == 62)
        cutgenSUEP = (events.GenPart.pdgId == 999999) & (events.GenPart.status == 2)
        return events, GenParts[cutgenZ], GenParts[cutgenH], GenParts[cutgenSUEP]

    def shouldContinueAfterCut(self, events, out = pd.DataFrame(['empty'], columns=['empty'])):
        if len(events) == 0:
            self.save_dfs([out],["vars"])
            return False
        else:
            return True

    def process(self, events):
        debug    = True  # If we want some prints in the middle
        doTracks = True # Just to speed things up
        doGen    = False # In case we want info on the gen level 
        # Main processor code
        # Define outputs
        output  = self.accumulator.identity()
        out     = {}
        outgen  = {}

        # Data dependant stuff
        dataset = events.metadata['dataset']
        if self.isMC:      self.gensumweight = ak.sum(events.genWeight)
        if not(self.isMC): doGen = False

        # ------------------------------------------------------------------------------------
        # ------------------------------- OBJECT LOADING -------------------------------------
        # ------------------------------------------------------------------------------------
        # First, the trigger selection, as it takes out significant load for other steps
        if debug: print("Applying lepton requirements.... %i events in"%len(events))
        events, electrons, muons = self.selectByLeptons(events)[:3]

        if not(self.shouldContinueAfterCut(events)): return output # If we have no events, we simply stop

        # Then, the lepton selection
        if debug: print("%i events pass lepton cuts. Applying trigger requirements...."%len(events))
        events, [electrons, muons] = self.selectByTrigger(events,[electrons, muons])
        # Once passed the trigger, we can just merge the collections
        leptons = ak.concatenate([electrons, muons], axis=1)
        # Sort leptons by pt
        highpt_leptons = ak.argsort(leptons.pt, axis=1, ascending=False, stable=True)
        leptons = leptons[highpt_leptons]

        if not(self.shouldContinueAfterCut(events)): return output

        if debug: print("%i events pass trigger cuts. Selecting jets..."%len(events))
        # Right now no jet cuts, only selecting jets
        events, ak4jets, [electrons, muons] = self.selectByJets(events, [electrons, muons])
        highpt_jets = ak.argsort(ak4jets.pt, axis=1, ascending=False, stable=True)
        ak4jets = ak4jets[highpt_jets]

        if not(self.shouldContinueAfterCut(events)): return output
        if debug: print("%i events pass jet cuts. Selecting tracks..."%len(events))
        
        if doTracks:
          # Right now no track cuts, only selecting tracks
          events, leptons, tracks     = self.selectByTracks(events, leptons) [:3]
          if not(self.shouldContinueAfterCut(events)): return output
          if debug: print("%i events pass track cuts. Doing more stuff..."%len(events))

        if doGen:
          events, genZ, genH, genSUEP = self.selectByGEN(events)[:4]
          if not(self.shouldContinueAfterCut(events)): return output
          if debug: print("%i events pass gen cuts. Doing more stuff..."%len(events))

        # ------------------------------------------------------------------------------
        # ------------------------------- PLOTTING -------------------------------------
        # ------------------------------------------------------------------------------

        # Define outputs for plotting
<<<<<<< HEAD
        if debug: print("Saving reco variables")
=======
	# The variables that I can get are listed above in "SelectByLeptons" function
>>>>>>> e606db57
        out["leadlep_pt"]    = leptons.pt[:,0]
        out["subleadlep_pt"] = leptons.pt[:,1]
        out["leadlep_eta"]   = leptons.eta[:,0]
        out["subleadlep_eta"]= leptons.eta[:,1]
<<<<<<< HEAD
        out["ntracks"]       = ak.num(tracks, axis=1)

        if doGen:
          if debug: print("Saving gen variables")
          out["genZpt"]  = genZ.pt[:,0]
          out["genZeta"] = genZ.eta[:,0]
          out["genZphi"] = genZ.phi[:,0]

          out["genHpt"]  = genH.pt[:,0]
          out["genHeta"] = genH.eta[:,0]
          out["genHphi"] = genH.phi[:,0]


        if self.isMC:
          # We need this to be able to normalize the samples 
          out["genweight"]= events.genWeight[:]
=======
        out["leadlep_phi"] = leptons.phi[:,0]
        out["subleadlep_phi"] = leptons.phi[:,1]
>>>>>>> e606db57

        # This goes last, convert from awkward array to pandas and save the hdf5
        if debug: print("Conversion to pandas...")
        if not isinstance(out, pd.DataFrame): out = self.ak_to_pandas(out)
        if debug: print("DFS saving....")
        self.save_dfs([out],["vars"])

        return output

    def postprocess(self, accumulator):
        return accumulator<|MERGE_RESOLUTION|>--- conflicted
+++ resolved
@@ -341,17 +341,15 @@
         # ------------------------------------------------------------------------------
 
         # Define outputs for plotting
-<<<<<<< HEAD
         if debug: print("Saving reco variables")
-=======
 	# The variables that I can get are listed above in "SelectByLeptons" function
->>>>>>> e606db57
         out["leadlep_pt"]    = leptons.pt[:,0]
         out["subleadlep_pt"] = leptons.pt[:,1]
         out["leadlep_eta"]   = leptons.eta[:,0]
         out["subleadlep_eta"]= leptons.eta[:,1]
-<<<<<<< HEAD
-        out["ntracks"]       = ak.num(tracks, axis=1)
+        out["leadlep_phi"] = leptons.phi[:,0]
+        out["subleadlep_phi"] = leptons.phi[:,1]
+
 
         if doGen:
           if debug: print("Saving gen variables")
@@ -367,10 +365,6 @@
         if self.isMC:
           # We need this to be able to normalize the samples 
           out["genweight"]= events.genWeight[:]
-=======
-        out["leadlep_phi"] = leptons.phi[:,0]
-        out["subleadlep_phi"] = leptons.phi[:,1]
->>>>>>> e606db57
 
         # This goes last, convert from awkward array to pandas and save the hdf5
         if debug: print("Conversion to pandas...")
