--- conflicted
+++ resolved
@@ -39,30 +39,19 @@
         print("self.output_location is None")
         store.close()
 
-<<<<<<< HEAD
 def format_dataframe(dataframe, reducePrecision=True):
-=======
-
-def format_dataframe(dataframe):
->>>>>>> faaa1899
     """
     Applies some formatting to efficiently store the data
     """
     for key, value in dataframe.items():
         # hdf5 doesn't store well coffea accumulators, and we don't need them anymore, so convert them to their values
         if type(value) == coffea.processor.accumulator.value_accumulator:
-<<<<<<< HEAD
             dataframe[key] = value.value  
         # reduce the float precision
         if reducePrecision:
             if 'float' in str(df[col].dtype):
                 dataframe[col] = df[col].astype('float16')
     return dataframe      
-=======
-            dataframe[key] = value.value
-    return dataframe
-
->>>>>>> faaa1899
 
 def dump_table(
     self, fname: str, location: str, subdirs: Optional[List[str]] = None
