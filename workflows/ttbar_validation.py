import coffea
from coffea import hist, processor
import numpy as np
<<<<<<< HEAD
import awkward as ak

=======
#import awkward1 as ak
import awkward as ak
>>>>>>> 9696a404

class NanoProcessor(processor.ProcessorABC):
    # Define histograms
    def __init__(self):        
        # Define axes
        # Should read axes from NanoAOD config
        dataset_axis = hist.Cat("dataset", "Primary dataset")
        cutflow_axis   = hist.Cat("cut",   "Cut")
       
        # Events
        nel_axis   = hist.Bin("nel",   r"N electrons", [0,1,2,3,4,5,6,7,8,9,10])
        nmu_axis   = hist.Bin("nmu",   r"N muons",     [0,1,2,3,4,5,6,7,8,9,10])
        njet_axis  = hist.Bin("njet",  r"N jets",      [0,1,2,3,4,5,6,7,8,9,10])
        nbjet_t_axis = hist.Bin("nbjet_t", r"N tight b-jets",    [0,1,2,3,4,5,6,7,8,9,10])
        nbjet_m_axis = hist.Bin("nbjet_m", r"N medium b-jets",    [0,1,2,3,4,5,6,7,8,9,10])
        nbjet_l_axis = hist.Bin("nbjet_l", r"N loose b-jets",    [0,1,2,3,4,5,6,7,8,9,10])

        # Electron
        el_pt_axis   = hist.Bin("pt",    r"Electron $p_{T}$ [GeV]", 100, 20, 400)
        el_eta_axis  = hist.Bin("eta",   r"$\eta$", 60, -3, 3)
        el_phi_axis  = hist.Bin("phi",   r"$\phi$", 60, -3, 3)
        lelpt_axis   = hist.Bin("lelpt", r"Leading electron $p_{T}$ [GeV]", 100, 20, 200)
        
        # Muons
        mu_pt_axis   = hist.Bin("pt",    r"Muon $p_{T}$ [GeV]", 100, 20, 400)
        mu_eta_axis  = hist.Bin("eta",   r"$\eta$", 60, -3, 3)
        mu_phi_axis  = hist.Bin("phi",   r"$\phi$", 60, -3, 3)
        lmupt_axis   = hist.Bin("lmupt", r"Leading muon $p_{T}$ [GeV]", 100, 20, 200)
        
        # Jet
        jet_pt_axis   = hist.Bin("pt",   r"Jet $p_{T}$ [GeV]", 100, 20, 400)
        jet_eta_axis  = hist.Bin("eta",  r"$\eta$", 60, -3, 3)
        jet_phi_axis  = hist.Bin("phi",  r"$\phi$", 60, -3, 3)
        jet_mass_axis = hist.Bin("mass", r"Jet $m$ [GeV]", 100, 0, 50)
        ljpt_axis     = hist.Bin("ljpt", r"Leading jet $p_{T}$ [GeV]", 100, 20, 400)
        sljpt_axis     = hist.Bin("sljpt", r"Subleading jet $p_{T}$ [GeV]", 100, 20, 400)
 
        # Define similar axes dynamically
        disc_list = ["btagCMVA", "btagCSVV2", 'btagDeepB', 'btagDeepC', 'btagDeepFlavB', 'btagDeepFlavC',]
        btag_axes = []
        for d in disc_list:
            btag_axes.append(hist.Bin(d, d, 50, 0, 1))        
        
        deepcsv_list = ["DeepCSV_trackDecayLenVal_0", "DeepCSV_trackDecayLenVal_1", "DeepCSV_trackDecayLenVal_2", "DeepCSV_trackDecayLenVal_3", "DeepCSV_trackDecayLenVal_4", "DeepCSV_trackDecayLenVal_5", "DeepCSV_trackDeltaR_0", "DeepCSV_trackDeltaR_1", "DeepCSV_trackDeltaR_2", "DeepCSV_trackDeltaR_3", "DeepCSV_trackDeltaR_4", "DeepCSV_trackDeltaR_5"]
        deepcsv_axes = []
        for d in deepcsv_list:
            if "trackDecayLenVal" in d:
                deepcsv_axes.append(hist.Bin(d, d, 50, 0, 2.0))
            else:
                deepcsv_axes.append(hist.Bin(d, d, 50, 0, 0.3))

        # Define histograms from axes
        _hist_jet_dict = {
                'pt'  : hist.Hist("Counts", dataset_axis, jet_pt_axis),
                'eta' : hist.Hist("Counts", dataset_axis, jet_eta_axis),
                'phi' : hist.Hist("Counts", dataset_axis, jet_phi_axis),
                'mass': hist.Hist("Counts", dataset_axis, jet_mass_axis),
            }
        _hist_deepcsv_dict = {
                'pt'  : hist.Hist("Counts", dataset_axis, jet_pt_axis),
                'eta' : hist.Hist("Counts", dataset_axis, jet_eta_axis),
                'phi' : hist.Hist("Counts", dataset_axis, jet_phi_axis),
                'mass': hist.Hist("Counts", dataset_axis, jet_mass_axis),
            }
 
        # Generate some histograms dynamically
        for disc, axis in zip(disc_list, btag_axes):
            _hist_jet_dict[disc] = hist.Hist("Counts", dataset_axis, axis)
        for deepcsv, axis in zip(deepcsv_list, deepcsv_axes):
            _hist_deepcsv_dict[deepcsv] = hist.Hist("Counts", dataset_axis, axis)
        
        _hist_event_dict = {
                'njet'  : hist.Hist("Counts", dataset_axis, njet_axis),
                'nbjet_t' : hist.Hist("Counts", dataset_axis, nbjet_t_axis),
                'nbjet_m' : hist.Hist("Counts", dataset_axis, nbjet_m_axis),
                'nbjet_l' : hist.Hist("Counts", dataset_axis, nbjet_l_axis),
                'nel'   : hist.Hist("Counts", dataset_axis, nel_axis),
                'nmu'   : hist.Hist("Counts", dataset_axis, nmu_axis),
                'lelpt' : hist.Hist("Counts", dataset_axis, lelpt_axis),
                'lmupt' : hist.Hist("Counts", dataset_axis, lmupt_axis),
                'ljpt'  : hist.Hist("Counts", dataset_axis, ljpt_axis),
                'sljpt'  : hist.Hist("Counts", dataset_axis, sljpt_axis),
            }
        
        self.jet_hists = list(_hist_jet_dict.keys())
        self.deepcsv_hists = list(_hist_deepcsv_dict.keys())
        self.event_hists = list(_hist_event_dict.keys())
    
        _hist_dict = {**_hist_jet_dict, **_hist_deepcsv_dict, **_hist_event_dict}
        self._accumulator = processor.dict_accumulator(_hist_dict)
        self._accumulator['sumw'] = processor.defaultdict_accumulator(float)


    @property
    def accumulator(self):
        return self._accumulator

    def process(self, events):
        output = self.accumulator.identity()

        dataset = events.metadata['dataset']
        output['sumw'][dataset] += ak.sum(events.genWeight)
        
        ##############
        # Trigger level
        triggers = [
        "HLT_Mu12_TrkIsoVVL_Ele23_CaloIdL_TrackIdL_IsoVL_DZ",
        "HLT_Mu23_TrkIsoVVL_Ele12_CaloIdL_TrackIdL_IsoVL_DZ",    
        ]
        
        trig_arrs = [events.HLT[_trig.strip("HLT_")] for _trig in triggers]
        req_trig = np.zeros(len(events), dtype='bool')
        for t in trig_arrs:
            req_trig = req_trig | t

        ############
        # Event level
        
        ## Muon cuts
        # muon twiki: https://twiki.cern.ch/twiki/bin/view/CMS/SWGuideMuonIdRun2
        events.Muon = events.Muon[(events.Muon.pt > 30) & (abs(events.Muon.eta < 2.4))] # & (events.Muon.tightId > .5)
        events.Muon = ak.pad_none(events.Muon, 1, axis=1) 
        req_muon =(ak.count(events.Muon.pt, axis=1) == 1)
        
        ## Electron cuts
        # electron twiki: https://twiki.cern.ch/twiki/bin/viewauth/CMS/CutBasedElectronIdentificationRun2
        events.Electron = events.Electron[(events.Electron.pt > 30) & (abs(events.Electron.eta) < 2.4)]
        events.Electron = ak.pad_none(events.Electron, 1, axis=1) 
        req_ele = (ak.count(events.Electron.pt, axis=1) == 1)
        
        ## Jet cuts
        events.Jet = events.Jet[(events.Jet.pt > 25) & (abs(events.Jet.eta) <= 2.5)]
        req_jets = (ak.count(events.Jet.pt, axis=1) >= 2)    
        
        req_opposite_charge = events.Electron[:, 0].charge * events.Muon[:, 0].charge == -1
        
        event_level = req_trig & req_muon & req_ele & req_opposite_charge & req_jets
        
        # Selected
        selev = events[event_level]    
        
        #########
        
        # Per electron
        el_eta   = (abs(selev.Electron.eta) <= 2.4)
        el_pt    = selev.Electron.pt > 30
        el_level = el_eta & el_pt
        
        # Per muon
        mu_eta   = (abs(selev.Muon.eta) <= 2.4)
        mu_pt    = selev.Muon.pt > 30
        mu_level = mu_eta & mu_pt
        
        # Per jet
        jet_eta    = (abs(selev.Jet.eta) <= 2.4)
        jet_pt     = selev.Jet.pt > 25
        jet_pu     = ( ((selev.Jet.puId > 6) & (selev.Jet.pt < 50)) | (selev.Jet.pt > 50) ) 
        jet_id     = selev.Jet.jetId >= 2 
        #jet_id     = selev.Jet.isTight() == 1 & selev.Jet.isTightLeptonVeto() == 0
        jet_level  = jet_pu & jet_eta & jet_pt & jet_id

        # b-tag twiki : https://twiki.cern.ch/twiki/bin/viewauth/CMS/BtagRecommendation102X
        bjet_disc_t  = selev.Jet.btagDeepB > 0.7264 # L=0.0494, M=0.2770, T=0.7264
        bjet_disc_m  = selev.Jet.btagDeepB > 0.2770 # L=0.0494, M=0.2770, T=0.7264
        bjet_disc_l  = selev.Jet.btagDeepB > 0.0494 # L=0.0494, M=0.2770, T=0.7264
        bjet_level_t = jet_level & bjet_disc_t
        bjet_level_m = jet_level & bjet_disc_m
        bjet_level_l = jet_level & bjet_disc_l
        
        sel    = selev.Electron[el_level]
        smu    = selev.Muon[mu_level]
        sjets  = selev.Jet[jet_level]
        sbjets_t = selev.Jet[bjet_level_t]
        sbjets_m = selev.Jet[bjet_level_m]
        sbjets_l = selev.Jet[bjet_level_l]
        
        # output['pt'].fill(dataset=dataset, pt=selev.Jet.pt.flatten())
        # Fill histograms dynamically  
        for histname, h in output.items():
            if (histname not in self.jet_hists) and (histname not in self.deepcsv_hists): continue
            # Get valid fields perhistogram to fill
            fields = {k: ak.flatten(sjets[k], axis=None) for k in h.fields if k in dir(sjets)}
            h.fill(dataset=dataset, **fields)


        def flatten(ar): # flatten awkward into a 1d array to hist
            return ak.flatten(ar, axis=None)

        def num(ar):
            return ak.num(ak.fill_none(ar[~ak.is_none(ar)], 0), axis=0)

        output['njet'].fill(dataset=dataset,  njet=flatten(ak.num(sjets)))
        output['nbjet_t'].fill(dataset=dataset, nbjet_t=flatten(ak.num(sbjets_t)))
        output['nbjet_m'].fill(dataset=dataset, nbjet_m=flatten(ak.num(sbjets_m)))
        output['nbjet_l'].fill(dataset=dataset, nbjet_l=flatten(ak.num(sbjets_l)))
        output['nel'].fill(dataset=dataset,   nel=flatten(ak.num(sel)))
        output['nmu'].fill(dataset=dataset,   nmu=flatten(ak.num(smu)))

        output['lelpt'].fill(dataset=dataset, lelpt=flatten(selev.Electron[:, 0].pt))
        output['lmupt'].fill(dataset=dataset, lmupt=flatten(selev.Muon[:, 0].pt))
        output['ljpt'].fill(dataset=dataset,  ljpt=flatten(selev.Jet[:, 0].pt))
        output['sljpt'].fill(dataset=dataset,  sljpt=flatten(selev.Jet[:, 1].pt))

        return output

    def postprocess(self, accumulator):
        return accumulator<|MERGE_RESOLUTION|>--- conflicted
+++ resolved
@@ -1,13 +1,9 @@
 import coffea
 from coffea import hist, processor
 import numpy as np
-<<<<<<< HEAD
-import awkward as ak
-
-=======
 #import awkward1 as ak
 import awkward as ak
->>>>>>> 9696a404
+
 
 class NanoProcessor(processor.ProcessorABC):
     # Define histograms
