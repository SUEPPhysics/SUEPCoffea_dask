"""
SUEP_coffea.py
Coffea producer for SUEP analysis. Uses fastjet package to recluster large jets:
https://github.com/scikit-hep/fastjet
Chad Freer and Luca Lavezzo, 2021
"""
from coffea import hist, processor, lumi_tools
from typing import List, Optional
import awkward as ak
import pandas as pd
import numpy as np
import fastjet
import vector
vector.register_awkward()

#Importing SUEP specific functions
from workflows.inference_utils import *
from workflows.pandas_utils import *
from workflows.math_utils import *

class SUEP_cluster(processor.ProcessorABC):
    def __init__(self, isMC: int, era: int, scouting: int, sample: str,  do_syst: bool, syst_var: str, weight_syst: bool, flag: bool, do_inf: bool, output_location: Optional[str]) -> None:
        self._flag = flag
        self.output_location = output_location
        self.do_syst = do_syst
        self.gensumweight = 1.0
        self.scouting = scouting
        self.era = era
        self.isMC = isMC
        self.sample = sample
        self.syst_var, self.syst_suffix = (syst_var, f'_sys_{syst_var}') if do_syst and syst_var else ('', '')
        self.weight_syst = weight_syst
        self.do_inf = do_inf
        self.prefixes = {"SUEP": "SUEP"}
        
        self.out_vars = pd.DataFrame()

        #Set up the image size and pixels
        self.eta_pix = 280
        self.phi_pix = 360
        self.eta_span = (-2.5, 2.5)
        self.phi_span = (-np.pi, np.pi)
        self.eta_scale = self.eta_pix/(self.eta_span[1]-self.eta_span[0])
        self.phi_scale = self.phi_pix/(self.phi_span[1]-self.phi_span[0])
        self.models = ['model125']#Add to this list. There will be an output for each prediction in this list

        #Set up for the histograms
        self._accumulator = processor.dict_accumulator({})
        
    @property
    def accumulator(self):
        return self._accumulator
    
    def ClusterMethod(self, indices, tracks, 
                      SUEP_cand, ISR_cand, 
                      SUEP_cluster_tracks, ISR_cluster_tracks,
                      do_inverted=False,
                      out_label=None):
        #####################################################################################
        # ---- Cluster Method (CL)
        # In this method, we use the tracks that were already clustered into the SUEP jet
        # to be the SUEP jet. Variables such as sphericity are calculated using these.
        #####################################################################################
        
        # boost into frame of SUEP
        boost_SUEP = ak.zip({
            "px": SUEP_cand.px*-1,
            "py": SUEP_cand.py*-1,
            "pz": SUEP_cand.pz*-1,
            "mass": SUEP_cand.mass
        }, with_name="Momentum4D")        
        
        # SUEP tracks for this method are defined to be the ones from the cluster
        # that was picked to be the SUEP jet
        SUEP_tracks_b = SUEP_cluster_tracks.boost_p4(boost_SUEP)        
        
        # SUEP jet variables
        eigs = sphericity(SUEP_tracks_b,1.0) #Set r=1.0 for IRC safe
        self.out_vars.loc[indices, "SUEP_nconst_CL"+out_label] = ak.num(SUEP_tracks_b)
        self.out_vars.loc[indices, "SUEP_pt_avg_b_CL"+out_label] = ak.mean(SUEP_tracks_b.pt, axis=-1)
        self.out_vars.loc[indices, "SUEP_S1_CL"+out_label] = 1.5 * (eigs[:,1]+eigs[:,0])
       
        # unboost for these
        SUEP_tracks = SUEP_tracks_b.boost_p4(SUEP_cand)
        self.out_vars.loc[indices, "SUEP_pt_avg_CL"+out_label] = ak.mean(SUEP_tracks.pt, axis=-1)
        deltaR = SUEP_tracks.deltaR(SUEP_cand)
        #self.out_vars.loc[indices, "SUEP_rho0_CL"+out_label] = rho(0, SUEP_cand, SUEP_tracks, deltaR)
        #self.out_vars.loc[indices, "SUEP_rho1_CL"+out_label] = rho(1, SUEP_cand, SUEP_tracks, deltaR)
        
        self.out_vars.loc[indices, "SUEP_pt_CL"+out_label] = SUEP_cand.pt
        self.out_vars.loc[indices, "SUEP_eta_CL"+out_label] = SUEP_cand.eta
        self.out_vars.loc[indices, "SUEP_phi_CL"+out_label] = SUEP_cand.phi
        self.out_vars.loc[indices, "SUEP_mass_CL"+out_label] = SUEP_cand.mass
        
        self.out_vars.loc[indices, "SUEP_delta_mass_genMass_CL"+out_label] = SUEP_cand.mass - self.out_vars['SUEP_genMass'+out_label][indices]
        
        # inverted selection
        if do_inverted:
            
            boost_ISR = ak.zip({
                "px": ISR_cand.px*-1,
                "py": ISR_cand.py*-1,
                "pz": ISR_cand.pz*-1,
                "mass": ISR_cand.mass
            }, with_name="Momentum4D")    
            ISR_tracks_b = ISR_cluster_tracks.boost_p4(boost_ISR)

            oneISRtrackCut = (ak.num(ISR_tracks_b) > 1)

            # output file if no events pass selections for ISR
            # avoids leaving this chunk without these columns
            if not any(oneISRtrackCut):
                print("No events in Inverted CL Removal Method, oneISRtrackCut.")
                for c in self.columns_CL_ISR: self.out_vars[c] = np.nan
            else:
                # remove events with only one track in ISR
                indices = indices[oneISRtrackCut]
                ISR_tracks_b = ISR_tracks_b[oneISRtrackCut]
                ISR_cand = ISR_cand[oneISRtrackCut]

                # ISR jet variables
                eigs = sphericity(ISR_tracks_b,1.0) #Set r=1.0 for IRC safe
                self.out_vars.loc[indices, "ISR_nconst_CL"+out_label] = ak.num(ISR_tracks_b)
                self.out_vars.loc[indices, "ISR_pt_avg_b_CL"+out_label] = ak.mean(ISR_tracks_b.pt, axis=-1)
                self.out_vars.loc[indices, "ISR_S1_CL"+out_label] = 1.5 * (eigs[:,1]+eigs[:,0])

                # unboost for these
                ISR_tracks = ISR_tracks_b.boost_p4(ISR_cand)
                self.out_vars.loc[indices, "ISR_pt_avg_CL"+out_label] = ak.mean(ISR_tracks.pt, axis=-1)
                deltaR = ISR_tracks.deltaR(ISR_cand)
                #self.out_vars.loc[indices, "ISR_rho0_CL"+out_label] = rho(0, ISR_cand, ISR_tracks, deltaR)
                #self.out_vars.loc[indices, "ISR_rho1_CL"+out_label] = rho(1, ISR_cand, ISR_tracks, deltaR)

                self.out_vars.loc[indices, "ISR_pt_CL"+out_label] = ISR_cand.pt
                self.out_vars.loc[indices, "ISR_eta_CL"+out_label] = ISR_cand.eta
                self.out_vars.loc[indices, "ISR_phi_CL"+out_label] = ISR_cand.phi
                self.out_vars.loc[indices, "ISR_mass_CL"+out_label] = ISR_cand.mass
    
    def ISRRemovalMethod(self, indices, tracks, 
                         SUEP_cand, ISR_cand):
        #####################################################################################
        # ---- ISR Removal Method (IRM)
        # In this method, we boost into the frame of the SUEP jet as selected previously
        # and select all tracks that are dphi > 1.6 from the ISR jet in this frame
        # to be the SUEP tracks. Variables such as sphericity are calculated using these.
        #####################################################################################
        
        # boost into frame of SUEP
        boost_SUEP = ak.zip({
            "px": SUEP_cand.px*-1,
            "py": SUEP_cand.py*-1,
            "pz": SUEP_cand.pz*-1,
            "mass": SUEP_cand.mass
        }, with_name="Momentum4D")        
        ISR_cand_b = ISR_cand.boost_p4(boost_SUEP)
        tracks_b = tracks.boost_p4(boost_SUEP)
        
        # SUEP and IRM tracks as defined by IRS Removal Method (IRM):
        # all tracks outside/inside dphi 1.6 from ISR jet
        SUEP_tracks_b = tracks_b[abs(tracks_b.deltaphi(ISR_cand_b)) > 1.6]
        ISR_tracks_b = tracks_b[abs(tracks_b.deltaphi(ISR_cand_b)) <= 1.6]
        oneIRMtrackCut = (ak.num(SUEP_tracks_b)>1)
        
        # output file if no events pass selections for ISR
        # avoids leaving this chunk without these columns
        if not any(oneIRMtrackCut):
            print("No events in ISR Removal Method, oneIRMtrackCut.")
            for c in self.columns_IRM: self.out_vars[c] = np.nan
        else:
            #remove the events left with one track
            SUEP_tracks_b = SUEP_tracks_b[oneIRMtrackCut]
            ISR_tracks_b = ISR_tracks_b[oneIRMtrackCut]
            SUEP_cand = SUEP_cand[oneIRMtrackCut]
            ISR_cand_IRM = ISR_cand[oneIRMtrackCut]        
            tracks = tracks[oneIRMtrackCut]
            indices = indices[oneIRMtrackCut]

            self.out_vars.loc[indices, "SUEP_dphi_SUEP_ISR_IRM"] = ak.mean(abs(SUEP_cand.deltaphi(ISR_cand_IRM)), axis=-1)

            # SUEP jet variables
            eigs = sphericity(SUEP_tracks_b,1.0) #Set r=1.0 for IRC safe
            self.out_vars.loc[indices, "SUEP_nconst_IRM"] = ak.num(SUEP_tracks_b)
            self.out_vars.loc[indices, "SUEP_pt_avg_b_IRM"] = ak.mean(SUEP_tracks_b.pt, axis=-1)
            self.out_vars.loc[indices, "SUEP_S1_IRM"] = 1.5 * (eigs[:,1]+eigs[:,0])

            # unboost for these
            SUEP_tracks = SUEP_tracks_b.boost_p4(SUEP_cand)
            self.out_vars.loc[indices, "SUEP_pt_avg_IRM"] = ak.mean(SUEP_tracks.pt, axis=-1)
            deltaR = SUEP_tracks.deltaR(SUEP_cand)
            #self.out_vars.loc[indices, "SUEP_rho0_IRM"] = rho(0, SUEP_cand, SUEP_tracks, deltaR)
            #self.out_vars.loc[indices, "SUEP_rho1_IRM"] = rho(1, SUEP_cand, SUEP_tracks, deltaR)

            # redefine the jets using the tracks as selected by IRM
            SUEP = ak.zip({
                "px": ak.sum(SUEP_tracks.px, axis=-1),
                "py": ak.sum(SUEP_tracks.py, axis=-1),
                "pz": ak.sum(SUEP_tracks.pz, axis=-1),
                "energy": ak.sum(SUEP_tracks.energy, axis=-1),
            }, with_name="Momentum4D")
            self.out_vars.loc[indices, "SUEP_pt_IRM"] = SUEP.pt
            self.out_vars.loc[indices, "SUEP_eta_IRM"] = SUEP.eta
            self.out_vars.loc[indices, "SUEP_phi_IRM"] = SUEP.phi
            self.out_vars.loc[indices, "SUEP_mass_IRM"] = SUEP.mass
            
    def ConeMethod(self, indices, tracks, 
                   SUEP_cand, ISR_cand,
                   do_inverted=False):
        #####################################################################################
        # ---- Cone Method (CO)
        # In this method, all tracks outside a cone of abs(deltaR) of 1.6 (in lab frame)
        # are the SUEP tracks, those inside the cone are ISR tracks.
        #####################################################################################
        
        # SUEP tracks are all tracks outside a deltaR cone around ISR
        SUEP_tracks = tracks[abs(tracks.deltaR(ISR_cand)) > 1.6]
        ISR_tracks = tracks[abs(tracks.deltaR(ISR_cand)) <= 1.6]
        oneCOtrackCut = (ak.num(SUEP_tracks)>1) 
        
        # output file if no events pass selections for CO
        # avoids leaving this chunk without these columns
        if not any(oneCOtrackCut):
            print("No events in Cone Method, oneCOtrackCut.")
            for c in self.columns_CO: self.out_vars[c] = np.nan
            if do_inverted: 
                for c in self.columns_CO_ISR: self.out_vars[c] = np.nan
        else:
            #remove the events left with one track
            SUEP_tracks = SUEP_tracks[oneCOtrackCut]
            ISR_tracks = ISR_tracks[oneCOtrackCut]        
            tracks = tracks[oneCOtrackCut]
            indices = indices[oneCOtrackCut]
        
            SUEP_cand = ak.zip({
                "px": ak.sum(SUEP_tracks.px, axis=-1),
                "py": ak.sum(SUEP_tracks.py, axis=-1),
                "pz": ak.sum(SUEP_tracks.pz, axis=-1),
                "energy": ak.sum(SUEP_tracks.energy, axis=-1),
            }, with_name="Momentum4D")

            # boost into frame of SUEP
            boost_SUEP = ak.zip({
                "px": SUEP_cand.px*-1,
                "py": SUEP_cand.py*-1,
                "pz": SUEP_cand.pz*-1,
                "mass": SUEP_cand.mass
            }, with_name="Momentum4D")        

            SUEP_tracks_b = SUEP_tracks.boost_p4(boost_SUEP)
                
            # SUEP jet variables
            eigs = sphericity(SUEP_tracks_b, 1.0) #Set r=1.0 for IRC safe
            self.out_vars.loc[indices, "SUEP_nconst_CO"] = ak.num(SUEP_tracks_b)
            self.out_vars.loc[indices, "SUEP_pt_avg_b_CO"] = ak.mean(SUEP_tracks_b.pt, axis=-1)
            self.out_vars.loc[indices, "SUEP_S1_CO"] = 1.5 * (eigs[:,1]+eigs[:,0])

            # unboost for these
            SUEP_tracks = SUEP_tracks_b.boost_p4(SUEP_cand)
            self.out_vars.loc[indices, "SUEP_pt_avg_CO"] = ak.mean(SUEP_tracks.pt, axis=-1)
            deltaR = SUEP_tracks.deltaR(SUEP_cand)
            #self.out_vars.loc[indices, "SUEP_rho0_CO"] = rho(0, SUEP_cand, SUEP_tracks, deltaR)
            #self.out_vars.loc[indices, "SUEP_rho1_CO"] = rho(1, SUEP_cand, SUEP_tracks, deltaR)               
            
            self.out_vars.loc[indices, "SUEP_pt_CO"] = SUEP_cand.pt
            self.out_vars.loc[indices, "SUEP_eta_CO"] = SUEP_cand.eta
            self.out_vars.loc[indices, "SUEP_phi_CO"] = SUEP_cand.phi
            self.out_vars.loc[indices, "SUEP_mass_CO"] = SUEP_cand.mass

            # inverted selection
            if do_inverted: 

                oneCOISRtrackCut = (ak.num(ISR_tracks)>1) 

                # output file if no events pass selections for ISR
                # avoids leaving this chunk without these columns
                if not any(oneCOISRtrackCut):
                    print("No events in Inverted CO Removal Method, oneCOISRtrackCut.")
                    for c in self.columns_CO_ISR: self.out_vars[c] = np.nan
                else:

                    # remove events with one ISR track
                    ISR_tracks = ISR_tracks[oneCOISRtrackCut]        
                    indices = indices[oneCOISRtrackCut]

                    ISR_cand = ak.zip({
                        "px": ak.sum(ISR_tracks.px, axis=-1),
                        "py": ak.sum(ISR_tracks.py, axis=-1),
                        "pz": ak.sum(ISR_tracks.pz, axis=-1),
                        "energy": ak.sum(ISR_tracks.energy, axis=-1),
                    }, with_name="Momentum4D")

                    boost_ISR = ak.zip({
                        "px": ISR_cand.px*-1,
                        "py": ISR_cand.py*-1,
                        "pz": ISR_cand.pz*-1,
                        "mass": ISR_cand.mass
                    }, with_name="Momentum4D")   

                    ISR_tracks_b = ISR_tracks.boost_p4(boost_ISR)

                    # ISR jet variables
                    eigs = sphericity(ISR_tracks_b,1.0) #Set r=1.0 for IRC safe
                    self.out_vars.loc[indices, "ISR_nconst_CO"] = ak.num(ISR_tracks_b)
                    self.out_vars.loc[indices, "ISR_pt_avg_b_CO"] = ak.mean(ISR_tracks_b.pt, axis=-1)
                    self.out_vars.loc[indices, "ISR_pt_mean_scaled_CO"] = ak.mean(ISR_tracks_b.pt, axis=-1)/ak.max(ISR_tracks_b.pt, axis=-1)
                    self.out_vars.loc[indices, "ISR_S1_CO"] = 1.5 * (eigs[:,1]+eigs[:,0])

                    # unboost for these
                    ISR_tracks = ISR_tracks_b.boost_p4(ISR_cand)
                    self.out_vars.loc[indices, "ISR_pt_avg_CO"] = ak.mean(ISR_tracks.pt, axis=-1)
                    deltaR = ISR_tracks.deltaR(ISR_cand)
                    self.out_vars.loc[indices, "ISR_rho0_CO"] = rho(0, ISR_cand, ISR_tracks, deltaR)
                    self.out_vars.loc[indices, "ISR_rho1_CO"] = rho(1, ISR_cand, ISR_tracks, deltaR)

                    self.out_vars.loc[indices, "ISR_pt_CO"] = ISR_cand.pt
                    self.out_vars.loc[indices, "ISR_eta_CO"] = ISR_cand.eta
                    self.out_vars.loc[indices, "ISR_phi_CO"] = ISR_cand.phi
                    self.out_vars.loc[indices, "ISR_mass_CO"] = ISR_cand.mass
  
    def MLAnalysis(self, indices, inf_cands):
        #####################################################################################
        # ---- ML Analysis
        # Each event is converted into an input for the ML models. Using ONNX, we run
        # inference on each event to obtain a prediction of the class (SUEP or QCD).
        # N.B.: Conversion is done elsewhere.
        # N.B.: The inference skips the lost tracks for now.
        #####################################################################################
         
        if self.do_inf:    
            
            pred_dict = {}
            ort_infs = {}
            options = ort.SessionOptions() 
            options.inter_op_num_threads = 1 # number of threads used to parallelize the execution of the graph (across nodes). Default is 0 to let onnxruntime choose.
            for model in self.models:
                  ort_infs.update({model: ort.InferenceSession('data/onnx_models/resnet_{}_{}.onnx'.format(model,self.era))})
            # In order to avoid memory issues convert events to images and run inference in batches
            # also exploits the numba-compiled convert_to_images function
            batch_size = 100
            for i in range(0, len(inf_cands), batch_size):
                if i + batch_size > len(inf_cands): batch_size = len(inf_cands) - i
                batch = inf_cands[i:i+batch_size]
                imgs = convert_to_images(self, batch)
                for model in self.models:
                    batch_resnet_jets = run_inference(self, imgs, ort_infs[model])
                    if i == 0: resnet_jets = batch_resnet_jets
                    else: resnet_jets = np.concatenate((resnet_jets, batch_resnet_jets))    
                    pred_dict.update({model: resnet_jets[:,1]}) #highest SUEP prediction per event

        else:
            for c in self.columns_ML: self.out_vars[c] = np.nan
            
    def eventSelection(self, events):
        if self.scouting == 1:
            Jets = ak.zip({
                "pt": events.Jet.pt,
                "eta": events.Jet.eta,
                "phi": events.Jet.phi,
                "mass": events.Jet.mass,
            })
        else:
            Jets = ak.zip({
                "pt": events.Jet.pt,
                "eta": events.Jet.eta,
                "phi": events.Jet.phi,
                "mass": events.Jet.mass,
                "jetId": events.Jet.jetId
            })
        jetCut = (Jets.pt > 30) & (abs(Jets.eta)<2.4)
        ak4jets = Jets[jetCut]
        ht = ak.sum(ak4jets.pt,axis=-1)
        
        # apply trigger selection
        if self.scouting == 1:
            events = events[(ht > 600)]
            ak4jets = ak4jets[(ht > 600)]
        else:
            if self.era == 2016:
                trigger = (events.HLT.PFHT900 == 1)
            else:
                trigger = (events.HLT.PFHT1050 == 1)
            events = events[(trigger & (ht > 1200))]
            ak4jets = ak4jets[(trigger & (ht > 1200))]
            
        return events, ak4jets
    
    def getGenTracks(self, events):
        genParts = events.GenPart
        genParts = ak.zip({
            "pt": genParts.pt,
            "eta": genParts.eta,
            "phi": genParts.phi,
            "mass": genParts.mass,
            "pdgID": genParts.pdgId
        }, with_name="Momentum4D")
        return genParts
    
    def getTracks(self, events):
        Cands = ak.zip({
            "pt": events.PFCands.trkPt,
            "eta": events.PFCands.trkEta,
            "phi": events.PFCands.trkPhi,
            "mass": events.PFCands.mass
        }, with_name="Momentum4D")
        cut = (events.PFCands.fromPV > 1) & \
                 (events.PFCands.trkPt >= 0.75) & \
                 (abs(events.PFCands.trkEta) <= 2.5) & \
                 (abs(events.PFCands.dz) < 10) & \
                 (events.PFCands.dzErr < 0.05)
        Cleaned_cands = Cands[cut]
        Cleaned_cands = ak.packed(Cleaned_cands)

        #Prepare the Lost Track collection
        LostTracks = ak.zip({
            "pt": events.lostTracks.pt,
            "eta": events.lostTracks.eta,
            "phi": events.lostTracks.phi,
            "mass": 0.0
        }, with_name="Momentum4D")
        cut = (events.lostTracks.fromPV > 1) & \
            (events.lostTracks.pt >= 0.75) & \
            (abs(events.lostTracks.eta) <= 1.0) & \
            (abs(events.lostTracks.dz) < 10) & \
            (events.lostTracks.dzErr < 0.05)
        Lost_Tracks_cands = LostTracks[cut]
        Lost_Tracks_cands = ak.packed(Lost_Tracks_cands)

        # select which tracks to use in the script
        # dimensions of tracks = events x tracks in event x 4 momenta
        tracks = ak.concatenate([Cleaned_cands, Lost_Tracks_cands], axis=1)
        
        return tracks, Cleaned_cands
            
    def tracksSystematics(self, tracks):
        """
        Drop 2.7%, 2.2%, and 2.1% of the tracks randomly at reco-level
        for charged-particles with 1 < pT < 20 GeV in simulation for 2016, 2017, and
        2018, respectively when reclustering the constituents.
         For charged-particles with pT > 20 GeV, 1% of the tracks are dropped randomly
        """
        
        year_percent = {
            "2018": 0.021,
            "2017": 0.022,
            "2016": 0.027
        }
        block1_percent = year_percent[str(2018)]
        block2_percent = 0.01
        
        block0_indices = (tracks.pt <= 1)
        block1_indices = (tracks.pt > 1) & (tracks.pt < 20)
        block2_indices = (tracks.pt >= 20)

        new_indices = []
        for i in range(len(tracks)):
            event_indices = np.arange(len(tracks[i]))
            event_bool = np.array([True]*len(tracks[i]))

            block1_event_indices = event_indices[block1_indices[i]]
            block1_event_indices_drop = np.random.choice(block1_event_indices, int((block1_percent) * len(block1_event_indices)))

            event_bool[block1_event_indices_drop] = False

            block2_event_indices = event_indices[block2_indices[i]]
            block2_event_indices_drop = np.random.choice(block2_event_indices, int((block2_percent) * len(block2_event_indices)))
            event_bool[block2_event_indices_drop] = False
    
            new_indices.append(list(event_bool))

        new_indices = ak.Array(new_indices)
        tracks = tracks[new_indices]
        return tracks
        
    def getScoutingTracks(self, events):
        Cands = ak.zip({
            "pt": events.PFcand.pt,
            "eta": events.PFcand.eta,
            "phi": events.PFcand.phi,
            "mass": events.PFcand.mass
        }, with_name="Momentum4D")
        cut = (events.PFcand.pt >= 0.75) & \
                (abs(events.PFcand.eta) <= 2.5) & \
                (events.PFcand.vertex == 0) & \
                (events.PFcand.q != 0)
        Cleaned_cands = Cands[cut]
        tracks =  ak.packed(Cleaned_cands)
        return tracks, Cleaned_cands
    
    def storeEventVars(self, events, tracks, 
                       ak4jets, ak_inclusive_jets, ak_inclusive_cluster,
                       out_label=""):
        
        # from https://twiki.cern.ch/twiki/bin/view/CMS/JetID:
        # jetId==2 means: pass tight ID, fail tightLepVeto
        # jetId==6 means: pass tight and tightLepVeto ID. 
        if self.scouting == 1:
            tight_ak4jets = ak4jets
            loose_ak4jets = ak4jets
        else:
            tightJetId = (ak4jets.jetId > 2)
            tight_ak4jets = ak4jets[tightJetId]
            looseJetId = (ak4jets.jetId >= 2)
            loose_ak4jets = ak4jets[looseJetId]
            
        # save per event variables to a dataframe
        self.out_vars["ntracks"+out_label] = ak.num(tracks).to_list()
        self.out_vars["ngood_fastjets"+out_label] = ak.num(ak_inclusive_jets).to_list()
        self.out_vars["ht"+out_label] = ak.sum(ak4jets.pt,axis=-1).to_list()
        if self.era == 2016 and self.scouting == 0:
            self.out_vars["HLT_PFHT900"+out_label] = events.HLT.PFHT900
        elif self.scouting == 0:
            self.out_vars["HLT_PFHT1050"+out_label] = events.HLT.PFHT1050
        # store first n jets infos per event
        # for i in range(10):
        #     iAk4jet = (ak.num(ak4jets) > i)  
        #     self.out_vars["eta_ak4jets"+str(i)] = [x[i] if j else np.nan for j, x in zip(iAk4jet, ak4jets.eta)]
        #     self.out_vars["phi_ak4jets"+str(i)] = [x[i] if j else np.nan for j, x in zip(iAk4jet, ak4jets.phi)]
        #     self.out_vars["pt_ak4jets"+str(i)] = [x[i] if j else np.nan for j, x in zip(iAk4jet, ak4jets.pt)]
        self.out_vars["ngood_ak4jets"+out_label] = ak.num(ak4jets).to_list()
        #self.out_vars["n_loose_ak4jets"+out_label] = ak.num(loose_ak4jets).to_list()
        #self.out_vars["n_tight_ak4jets"+out_label] = ak.num(tight_ak4jets).to_list()
        #self.out_vars["ht_loose"+out_label] = ak.sum(loose_ak4jets.pt,axis=-1).to_list()
        #self.out_vars["ht_tight"+out_label] = ak.sum(tight_ak4jets.pt,axis=-1).to_list()
        if self.scouting == 1:
            self.out_vars["PV_npvs"+out_label] = ak.num(events.Vertex.x)
        else:
<<<<<<< HEAD
            if self.isMC:
                self.out_vars["Pileup_nTrueInt"] = events.Pileup.nTrueInt
                if len(events.PSWeight[0])==4:
                    self.out_vars["PSWeight_ISR_up"] = events.PSWeight[:,0]
                    self.out_vars["PSWeight_ISR_down"] = events.PSWeight[:,2]
                    self.out_vars["PSWeight_FSR_up"] = events.PSWeight[:,1]
                    self.out_vars["PSWeight_FSR_down"] = events.PSWeight[:,3]
                else:
                    self.out_vars["PSWeight"] = events.PSWeight[:,0]
            self.out_vars["PV_npvs"] = events.PV.npvs
            self.out_vars["PV_npvsGood"] = events.PV.npvsGood
=======
            if self.isMC: self.out_vars["Pileup_nTrueInt"+out_label] = events.Pileup.nTrueInt
            self.out_vars["PV_npvs"+out_label] = events.PV.npvs
            self.out_vars["PV_npvsGood"+out_label] = events.PV.npvsGood
>>>>>>> eb0cee40
            
        # get gen SUEP mass
        if self.isMC:
            genParts = self.getGenTracks(events)
            genSUEP = genParts[(abs(genParts.pdgID) == 25)]
            # we need to grab the last SUEP in the chain for each event
            SUEP_genMass = [g[-1].mass if len(g) > 0 else 0 for g in genSUEP]
            self.out_vars["SUEP_genMass"+out_label] = SUEP_genMass
    
    def FastJetReclustering(self, tracks, r, minPt):
        
        jetdef = fastjet.JetDefinition(fastjet.antikt_algorithm, r)        
        cluster = fastjet.ClusterSequence(tracks, jetdef)
        
        # have to set min_pt = 0 and cut later to avoid some memory issues
        # FIXME: should try to understand this failure
        ak_inclusive_jets = cluster.inclusive_jets()[:] 
        ak_inclusive_cluster = cluster.constituents()[:]
        
        # apply minimum pT cut
        minPtCut = ak_inclusive_jets.pt > minPt
        ak_inclusive_jets = ak_inclusive_jets[minPtCut]
        ak_inclusive_cluster = ak_inclusive_cluster[minPtCut]
        
        return ak_inclusive_jets, ak_inclusive_cluster
        
    def getTopTwoJets(self, tracks, indices, ak_inclusive_jets, ak_inclusive_cluster):
        # order the reclustered jets by pT (will take top 2 for ISR removal method)
        highpt_jet = ak.argsort(ak_inclusive_jets.pt, axis=1, ascending=False, stable=True)
        jets_pTsorted = ak_inclusive_jets[highpt_jet]
        clusters_pTsorted = ak_inclusive_cluster[highpt_jet]     
        
        # at least 2 tracks in highest pt jet
        highpt_cands = clusters_pTsorted[:,0]                    # tracks for highest pt jet         
        singletrackCut = (ak.num(highpt_cands)>1)             
        jets_pTsorted = jets_pTsorted[singletrackCut]          
        clusters_pTsorted = clusters_pTsorted[singletrackCut]
        tracks = tracks[singletrackCut]
        indices = indices[singletrackCut]
        
        # number of constituents per jet, sorted by pT
        nconst_pTsorted = ak.num(clusters_pTsorted, axis=-1)

        # Top 2 pT jets. If jet1 has fewer tracks than jet2 then swap
        SUEP_cand = ak.where(nconst_pTsorted[:,1]<=nconst_pTsorted[:,0],jets_pTsorted[:,0],jets_pTsorted[:,1])
        ISR_cand = ak.where(nconst_pTsorted[:,1]>nconst_pTsorted[:,0],jets_pTsorted[:,0],jets_pTsorted[:,1])
        SUEP_cluster_tracks = ak.where(nconst_pTsorted[:,1]<=nconst_pTsorted[:,0], clusters_pTsorted[:,0], clusters_pTsorted[:,1])
        ISR_cluster_tracks = ak.where(nconst_pTsorted[:,1]>nconst_pTsorted[:,0], clusters_pTsorted[:,0], clusters_pTsorted[:,1])
        
        return tracks, indices, (SUEP_cand, ISR_cand, SUEP_cluster_tracks, ISR_cluster_tracks)
    
    def initializeColumns(self, label=""):
        # need to add these to dataframe when no events pass to make the merging work
        # for some reason, initializing these as empty and then trying to fill them doesn't work
        self.columns_IRM = [
                "SUEP_nconst_IRM", "SUEP_ntracks_IRM", 
                "SUEP_pt_avg_IRM", "SUEP_pt_avg_b_IRM",
                "SUEP_S1_IRM", "SUEP_rho0_IRM", "SUEP_rho1_IRM", 
                "SUEP_pt_IRM", "SUEP_eta_IRM", "SUEP_phi_IRM", "SUEP_mass_IRM",
                "dphi_SUEP_ISR_IRM"
        ]
        self.columns_CL = [c.replace("IRM", "CL") for c in self.columns_IRM]
        self.columns_CL_ISR = [c.replace("IRM", "CL".replace("SUEP", "ISR")) for c in self.columns_IRM]
        self.columns_ML = ["resnet_pred_{}".format(m) for m in self.models] 
        self.columns = self.columns_IRM + self.columns_CL + self.columns_CL_ISR
        
        # add a specific label to all columns
        for iCol in range(len(self.columns)): self.columns[iCol] = self.columns[iCol] + label
            
    def applyGoldenJSON(self, events):
        if self.era == 2016:
                LumiJSON = lumi_tools.LumiMask('data/GoldenJSON/Cert_271036-284044_13TeV_Legacy2016_Collisions16_JSON.txt')
        elif self.era == 2017:
            LumiJSON = lumi_tools.LumiMask('data/GoldenJSON/Cert_294927-306462_13TeV_UL2017_Collisions17_GoldenJSON.txt')
        elif self.era == 2018:
            LumiJSON = lumi_tools.LumiMask('data/GoldenJSON/Cert_314472-325175_13TeV_Legacy2018_Collisions18_JSON.txt')
        else:
            print('No era is defined. Please specify the year')

        events = events[LumiJSON(events.run, events.luminosityBlock)]
        
        return events
    
    def analysis(self, events, do_syst=False, col_label=""):
        #####################################################################################
        # ---- Trigger event selection
        # Cut based on ak4 jets to replicate the trigger
        #####################################################################################
        
        events, ak4jets = self.eventSelection(events)
        
        # output empty dataframe if no events pass trigger
        if len(events) == 0:
            print("No events passed trigger. Saving empty outputs.")
            self.out_vars = pd.DataFrame(['empty'], columns=['empty'])
            return
        
        #####################################################################################
        # ---- Track selection
        # Prepare the clean PFCand matched to tracks collection     
        #####################################################################################

        if self.scouting == 1: tracks, Cleaned_cands = self.getScoutingTracks(events)
        else: 
            tracks, Cleaned_cands = self.getTracks(events)
            if self.isMC and do_syst:
                tracks = self.tracksSystematics(tracks)
                Cleaned_cands = self.tracksSystematics(Cleaned_cands)
        
        #####################################################################################
        # ---- FastJet reclustering
        # The jet clustering part
        #####################################################################################
        
        ak_inclusive_jets, ak_inclusive_cluster = self.FastJetReclustering(tracks, r=1.5, minPt=150)
        
        #####################################################################################
        # ---- Event level information
        #####################################################################################
                
        self.storeEventVars(events, tracks, ak4jets, 
                            ak_inclusive_jets, ak_inclusive_cluster,
                            out_label=col_label)

        # indices of events in tracks, used to keep track which events pass selections
        indices = np.arange(0,len(tracks))
        
        # initialize the columns with all the variables that you want to fill
        self.initializeColumns(col_label)
 
        #####################################################################################
        # ---- ML Analysis
        #####################################################################################
        
        indices_ML = indices
        self.MLAnalysis(indices_ML, Cleaned_cands)
                
        #####################################################################################
        # ---- Cut Based Analysis
        #####################################################################################
        
        # remove events with at least 2 clusters (i.e. need at least SUEP and ISR jets for IRM)
        clusterCut = (ak.num(ak_inclusive_jets, axis=1)>1)
        ak_inclusive_cluster = ak_inclusive_cluster[clusterCut]
        ak_inclusive_jets = ak_inclusive_jets[clusterCut]
        tracks = tracks[clusterCut]
        indices = indices[clusterCut]
        
        # output file if no events pass selections, avoids errors later on
        if len(tracks) == 0:
            print("No events pass clusterCut.")
            for c in self.columns: self.out_vars[c] = np.nan
            return
        
        tracks, indices, topTwoJets = self.getTopTwoJets(tracks, indices, ak_inclusive_jets, ak_inclusive_cluster)
        SUEP_cand, ISR_cand, SUEP_cluster_tracks, ISR_cluster_tracks = topTwoJets
        
        #self.ISRRemovalMethod(indices, tracks, 
        #                      SUEP_cand, ISR_cand)
        
        self.ClusterMethod(indices, tracks, 
                           SUEP_cand, ISR_cand, 
                           SUEP_cluster_tracks, ISR_cluster_tracks, 
                           do_inverted=True,
                           out_label=col_label)
                
        # self.ConeMethod(indices, tracks, 
        #                 SUEP_cand, ISR_cand)

    def process(self, events):
        output = self.accumulator.identity()
        dataset = events.metadata['dataset']

        # gen weights
        if self.isMC and self.scouting==1: self.gensumweight = ak.num(events.PFcand.pt,axis=0)
        elif self.isMC: self.gensumweight = ak.sum(events.genWeight)
        
        # golden jsons for offline data
        if not self.isMC and self.scouting!=1: events = self.applyGoldenJSON(events)

        # run the anlaysis with the track systematics applied
        if self.isMC and self.do_syst:
            self.analysis(events, do_syst=True, col_label='_trackDOWN')
        
        # run the analysis
        self.analysis(events)
        
        # save the out_vars object as a Pandas DataFrame
        save_dfs(self, [self.out_vars],["vars"], events.behavior["__events_factory__"]._partition_key.replace("/", "_")+".hdf5")
        return output

    def postprocess(self, accumulator):
        return accumulator<|MERGE_RESOLUTION|>--- conflicted
+++ resolved
@@ -523,7 +523,6 @@
         if self.scouting == 1:
             self.out_vars["PV_npvs"+out_label] = ak.num(events.Vertex.x)
         else:
-<<<<<<< HEAD
             if self.isMC:
                 self.out_vars["Pileup_nTrueInt"] = events.Pileup.nTrueInt
                 if len(events.PSWeight[0])==4:
@@ -535,11 +534,6 @@
                     self.out_vars["PSWeight"] = events.PSWeight[:,0]
             self.out_vars["PV_npvs"] = events.PV.npvs
             self.out_vars["PV_npvsGood"] = events.PV.npvsGood
-=======
-            if self.isMC: self.out_vars["Pileup_nTrueInt"+out_label] = events.Pileup.nTrueInt
-            self.out_vars["PV_npvs"+out_label] = events.PV.npvs
-            self.out_vars["PV_npvsGood"+out_label] = events.PV.npvsGood
->>>>>>> eb0cee40
             
         # get gen SUEP mass
         if self.isMC:
