--- conflicted
+++ resolved
@@ -4,11 +4,7 @@
 https://github.com/scikit-hep/fastjet
 Chad Freer and Luca Lavezzo, 2021
 """
-<<<<<<< HEAD
 from coffea import hist, processor, lumi_tools
-=======
-from coffea import processor
->>>>>>> 4c9c1443
 from typing import List, Optional
 import awkward as ak
 import pandas as pd
@@ -55,10 +51,7 @@
     def process(self, events):
         output = self.accumulator.identity()
         dataset = events.metadata['dataset']
-<<<<<<< HEAD
-
-=======
->>>>>>> 4c9c1443
+
         if self.isMC and self.scouting==1: self.gensumweight = ak.num(events.PFcand.pt,axis=0)
         elif self.isMC: self.gensumweight = ak.sum(events.genWeight)
         
