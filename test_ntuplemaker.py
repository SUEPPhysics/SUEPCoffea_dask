--- conflicted
+++ resolved
@@ -16,7 +16,6 @@
     #     ],
     #     'out_file': 'out.hdf5'
     # },
-<<<<<<< HEAD
 
     'ggF-Scouting': {
         'script': 'condor_Scouting.py',
@@ -36,25 +35,6 @@
         'options': [
             '--isMC 1 --era 2018 --doSyst 1',
             '--isMC 0 --era 2018 --doSyst 1',
-=======
-    # 'ggF-Scouting': {
-    #     'script': 'condor_Scouting.py',
-    #     'options': [
-    #         '--isMC 1 --era 2018 --doSyst 1',
-    #         '--isMC 0 --era 2018 --doSyst 1',
-    #     ],
-    #     'root_files': [
-    #         'root://xrootd.cmsaf.mit.edu//store/user/paus/nanosc/E07/QCD_HT700to1000_TuneCP5_13TeV-madgraphMLM-pythia8+RunIISummer20UL18RECO-106X_upgrade2018_realistic_v11_L1v1-v2+AODSIM//FFEBDF0B-33D5-F84A-B899-0F8EF89FA734.root',
-    #         'root://xrootd.cmsaf.mit.edu//store/user/paus/nanosc/E08/ScoutingPFCommissioning+Run2016B-v2+RAW//FAF17B72-201D-E611-BA11-02163E012571.root'
-    #     ],
-    #     'out_file': 'out.hdf5'
-    # },
-    "WH": {
-        "script": "condor_SUEP_WH.py",
-        "options": [
-            "--isMC 1 --era 2018 --doSyst 1",
-            "--isMC 0 --era 2018 --doSyst 1",
->>>>>>> d6b0fc42
         ],
         "root_files": [
             "root://xrootd.cmsaf.mit.edu//store/user/paus/nanosu/A02/QCD_Pt_800to1000_TuneCP5_13TeV_pythia8+RunIISummer20UL18MiniAODv2-106X_upgrade2018_realistic_v16_L1v1-v1+MINIAODSIM//FFAB73E1-5B63-0B43-867E-B35DB3C75E60.root",
