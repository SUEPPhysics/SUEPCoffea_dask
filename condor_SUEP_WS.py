--- conflicted
+++ resolved
@@ -33,7 +33,7 @@
        print("WARNING: I did not find the xsection for that MC sample. Check the dataset name and the relevant yaml file")
 
 #Take care of the normalization factor. Returns a float that is the xsec/gensumweight. Branching fractions and kfactors are included(see above).
-<<<<<<< HEAD
+
 #modules_gensum = []
 #if options.isMC:
 #    modules_gensum.append(XsecSumWeight(isMC=options.isMC, xsec = xsection,  era=int(options.era), do_syst=1, syst_var='', sample=options.dataset))
@@ -51,26 +51,6 @@
 ##            chunksize=500000000
 #        )
 #        xsection2 = output
-=======
-modules_gensum = []
-if options.isMC:
-    modules_gensum.append(XsecSumWeight(isMC=options.isMC, xsec = xsection,  era=int(options.era), do_syst=1, syst_var='', sample=options.dataset))
-
-    for instance in modules_gensum:
-        output = run_uproot_job(
-            {instance.sample: [options.infile]},
-            treename='Runs',
-            processor_instance=instance,
-            executor=futures_executor,
-            executor_args={'workers': 10,
-                           'schema': processor.NanoAODSchema,
-                           'xrootdtimeout': 10,
-            },
-            #chunksize=5000000000
-            chunksize=50000
-        )
-        xsection = output
->>>>>>> d27d1d97
 
 out_dir = os.getcwd()
 modules_era = []
