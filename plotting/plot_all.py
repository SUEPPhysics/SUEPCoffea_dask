--- conflicted
+++ resolved
@@ -117,14 +117,6 @@
 results = []
 start = time.time()
 
-<<<<<<< HEAD
-for sample in QCD_HT_2017:
-    cmd = 'python3 make_plots.py --tag={} --output={} --dataset={} --xrootd={} --isMC=1 --era={}'.format(options.tag, options.output, sample, options.xrootd, 2017)
-    results.append(pool.apply_async(call_makeplots, (cmd,)))
-for sample in QCD_HT_2016:
-    cmd = 'python3 make_plots.py --tag={} --output={} --dataset={} --xrootd={} --isMC=1 --era={}'.format(options.tag, options.output, sample, options.xrootd, 2016)
-    results.append(pool.apply_async(call_makeplots, (cmd,)))
-=======
 for sample in data_2018:
     cmd = 'python3 make_plots.py --tag={} --output={} --dataset={} --xrootd={} --isMC=0 --era={}'.format(options.tag, options.output, sample, options.xrootd, 2018)
     results.append(pool.apply_async(call_makeplots, (cmd,))) 
@@ -137,22 +129,15 @@
 # for sample in QCD_HT_2016:
 #     cmd = 'python3 make_plots.py --tag={} --output={} --dataset={} --xrootd={} --isMC=1 --era={}'.format(options.tag, options.output, sample, options.xrootd, 2016)
 #     results.append(pool.apply_async(call_makeplots, (cmd,)))
->>>>>>> 728d986d
 # for sample in data_2017:
 #     cmd = 'python3 make_plots.py --tag={} --output={} --dataset={} --xrootd={} --isMC=0 --era={}'.format(options.tag, options.output, sample, options.xrootd, 2017)
 #     results.append(pool.apply_async(call_makeplots, (cmd,))) 
 # for sample in data_2016:
 #     cmd = 'python3 make_plots.py --tag={} --output={} --dataset={} --xrootd={} --isMC=0 --era={}'.format(options.tag, options.output, sample, options.xrootd, 2016)
 #     results.append(pool.apply_async(call_makeplots, (cmd,))) 
-<<<<<<< HEAD
-# for sample in SUEP:
-#     cmd = 'python3 make_plots.py --tag={} --output={} --dataset={} --xrootd={} --isMC=1'.format(options.tag, options.output, sample, options.xrootd)
-#     results.append(pool.apply_async(call_makeplots, (cmd,))) 
-=======
 for sample in SUEP:
     cmd = 'python3 make_plots.py --tag={} --output={} --dataset={} --xrootd={} --isMC=1'.format(options.tag, options.output, sample, options.xrootd)
     results.append(pool.apply_async(call_makeplots, (cmd,))) 
->>>>>>> 728d986d
 
 # Close the pool and wait for each running task to complete
 pool.close()
