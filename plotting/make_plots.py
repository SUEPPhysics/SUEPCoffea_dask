# Make plots for SUEP analysis. Reads in hdf5 files and outputs to pickle and root files
import os, sys, subprocess
import pandas as pd 
import numpy as np
import argparse
import getpass
import uproot
import getpass
import pickle
import json
from tqdm import tqdm
from hist import Hist
from collections import defaultdict

#Import our own functions
import pileup_weight
from plot_utils import *

parser = argparse.ArgumentParser(description='Famous Submitter')
parser.add_argument("-dataset", "--dataset"  , type=str, default="QCD", help="dataset name", required=True)
parser.add_argument("-t"   , "--tag"   , type=str, default="IronMan"  , help="production tag", required=False)
parser.add_argument("-o"   , "--output"   , type=str, default="IronMan"  , help="output tag", required=False)
parser.add_argument("-e"   , "--era"   , type=int, default=2018  , help="era", required=False)
parser.add_argument('--doSyst', type=int, default=0, help="make systematic plots")
parser.add_argument('--isMC', type=int, default=1, help="Is this MC or data")
parser.add_argument('--scouting', type=int, default=0, help="Is this scouting or no")
parser.add_argument('--blind', type=int, default=1, help="Blind the data (default=True)")
parser.add_argument('--weights', type=str, default="None", help="Pass the filename of the weights, e.g. --weights weights.npy")
parser.add_argument('--xrootd', type=int, default=0, help="Local data or xrdcp from hadoop (default=False)")
options = parser.parse_args()

# parameters for script
output_label = options.output
outDir = "/work/submit/{}/SUEP/outputs/".format(getpass.getuser())
redirector = "root://t3serv017.mit.edu/"

"""
Define output plotting methods, each draws from an input_method (outputs of SUEPCoffea),
and can have its own selections, ABCD regions, and signal region.
Multiple plotting methods can be defined for the same input method, as different
selections and ABCD methods can be applied.
N.B.: Include lower and upper bounds for all ABCD regions.
"""
config = {
    'ISRRemoval' : {
        'input_method' : 'IRM',
        'xvar' : 'SUEP_S1_IRM',
        'xvar_regions' : [0.35, 0.4, 0.5, 1.0],
        'yvar' : 'SUEP_nconst_IRM',
        'yvar_regions' : [10, 20, 40, 1000],
        'SR' : [['SUEP_S1_IRM', '>=', 0.5], ['SUEP_nconst_IRM', '>=', 40]],
        'selections' : [['ht_tracker', '>', 1200], ['ntracks','>', 0], ["SUEP_S1_IRM", ">=", 0.0]]
    },
    
    'Cluster' : {
        'input_method' : 'CL',
        'label_out' : 'CL',
        'xvar' :'SUEP_S1_CL',
        'xvar_regions' : [0.35, 0.4, 0.5, 1.0],
        'yvar' : 'SUEP_nconst_CL',
        'yvar_regions' : [20, 40, 80, 1000],
        'SR' : [['SUEP_S1_CL', '>=', 0.5], ['SUEP_nconst_CL', '>=', 80]],
        'selections' : [['ht_tracker', '>', 1200], ['ntracks','>', 0], ["SUEP_S1_CL", ">=", 0.0]]
    },
    
    'ClusterInverted' : {
        'input_method' : 'CL',
        'xvar' : 'ISR_S1_CL',
        'xvar_regions' : [0.35, 0.4, 0.5, 1.0],
        'yvar' : 'ISR_nconst_CL',
        'yvar_regions' : [20, 40, 80, 1000],
        'SR' : [['ISR_S1_CL', '>=', 0.5], ['ISR_nconst_CL', '>=', 80]],
        'selections' : [['ht_tracker', '>', 1200], ['ntracks','>', 10], ["ISR_S1_CL", ">=", 0.35]]
    },
    
#     'ResNet' : {
#         'input_method' : 'ML',
#         'label_out' : 'ML',
#         'xvar' : 'resnet_SUEP_pred_ML',
#         'xvar_regions' : [0.0, 0.5, 1.0],
#         'yvar' : 'ntracks',
#         'yvar_regions' : [0, 100, 1000],
#         'SR' : [['resnet_SUEP_pred_ML', '>=', 0.5], ['ntracks', '>=', 100]],
#         'selections' : [['ht_tracker', '>', 600], ['ntracks','>',0]]
#     },
    
#     'Cone' : {
#         'input_method' : 'CO',
#         'xvar' : 'SUEP_S1_CO',
#         'xvar_regions' : [0.35, 0.4, 0.5, 1.0],
#         'yvar' : 'SUEP_nconst_CO',
#         'yvar_regions' : [20, 40, 80, 1000],
#         'SR' : [['SUEP_S1_CO', '>=', 0.5], ['SUEP_nconst_CO', '>=', 80]],
#         'selections' : [['ht_tracker', '>', 600], ['ntracks','>', 10], ["SUEP_S1_CO", ">=", 0.35]]
#     } 
}

#############################################################################################################
    
def plot(df, output, abcd, label_out):
    """
    INPUTS:
        df: input file DataFrame.
        output: dictionary of histograms to be filled.
        abcd: definitions of ABCD regions, signal region, event selections.
        label_out: label associated with the output (e.g. "ISRRemoval"), as keys in 
                   the config dictionary.
        
    OUTPUTS: 
        output: now with updated histograms.
        
    EXPLANATION:
    The DataFrame generated by ../workflows/SUEP_coffea.py has the form:
    event variables (ht, ...)   IRM vars (SUEP_S1_IRM, ...)  ML vars  Other Methods
          0                                 0                   0          ...
          1                                 NaN                 1          ...
          2                                 NaN                 NaN        ...
          3                                 1                   2          ...
    (The event vars are always filled, while the vars for each method are filled only
    if the event passes the method's selections, hence the NaNs).
    
    This function will plot, for each 'label_out':
        1. All event variables, e.g. output histogram = ht_label_out
        2. All columns from 'input_method', e.g. SUEP_S1_IRM column will be
           plotted to histogram SUEP_S1_ISRRemoval.
        3. 2D variables are automatically plotted, as long as hstogram is
           initialized in the output dict as "2D_var2_vs_var2"
    
    N.B.: Histograms are filled only if they are initialized in the output dictionary.

    e.g. We want to plot CL. 
    Event Selection:
        1. Grab only events that don't have NaN for CL variables.
        2. Blind for data! Use SR to define signal regions and cut it out of df.
        3. Apply selections as defined in the 'selections' in the dict.

    Fill Histograms:
        1. Plot variables from the DataFrame. 
           1a. Event wide variables
           1b. Cluster method variables
        2. Plot 2D variables.
        3. Plot variables from the different ABCD regions as defined in the abcd dict.
           3a. Event wide variables
           3b. Cluster method variables
    """

    input_method = abcd['input_method']

    #####################################################################################
    # ---- Event Selection
    #####################################################################################
    
    # 1. keep only events that passed this method
    df = df[~df[abcd['xvar']].isnull()]
        
    # 2. blind
    if options.blind and not options.isMC:       
        SR = abcd['SR']
        if len(SR) != 2: sys.exit(label_out + ": Make sure you have correctly defined your signal region. Exiting.")
        df = df.loc[~(make_selection(df, SR[0][0], SR[0][1], SR[0][2], apply=False) & make_selection(df, SR[1][0], SR[1][1], SR[1][2], apply=False))]
        
    # 3. apply selections
    for sel in abcd['selections']: 
        df = make_selection(df, sel[0], sel[1], sel[2], apply=True)
        
    #####################################################################################
    # ---- Fill Histograms
    #####################################################################################
    
    # 1. fill the distributions as they are saved in the dataframes
    # 1a. Plot event wide variables
    plot_labels = [key for key in df.keys() if key+"_"+label_out in list(output.keys())]  
    for plot in plot_labels: output[plot+"_"+label_out].fill(df[plot], weight=df['event_weight']) 
    # 1b. Plot method variables
    plot_labels = [key for key in df.keys() if key.replace(input_method, label_out) in list(output.keys())]
    for plot in plot_labels: output[plot.replace(input_method, label_out)].fill(df[plot], weight=df['event_weight'])  
    # FIXME: plot ABCD 2d
    
    # 2. fill some 2D distributions  
    keys = list(output.keys())
    keys_2Dhists = [k for k in keys if '2D' in k]
    for key in keys_2Dhists:
        if not key.endswith(label_out): continue
        string = key[len("2D")+1:-(len(label_out)+1)] # cut out "2D_" and output label
        var1 = string.split("_vs_")[0]
        var2 = string.split("_vs_")[1]
        if var1 not in list(df.keys()): var1 += "_" + input_method
        if var2 not in list(df.keys()): var2 += "_" + input_method
        output[key].fill(df[var1], df[var2], weight=df['event_weight'])

    # 3. divide the dfs by region
    regions = "ABCDEFGHIJKLMNOPQRSTUVWXYZ"
    xvar = abcd['xvar']
    yvar = abcd['yvar']
    xvar_regions = abcd['xvar_regions']
    yvar_regions = abcd['yvar_regions']
    iRegion = 0
    for i in range(len(xvar_regions)-1):
        x_val_lo = xvar_regions[i]
        x_val_hi = xvar_regions[i+1]
        
        for j in range(len(yvar_regions)-1):
            y_val_lo = yvar_regions[j]
            y_val_hi = yvar_regions[j+1]
            
            x_cut = (make_selection(df, xvar, '>=', x_val_lo, False) & make_selection(df, xvar, '<', x_val_hi, False))
            y_cut = (make_selection(df, yvar, '>=', y_val_lo, False) & make_selection(df, yvar, '<', y_val_hi, False))
            df_r = df.loc[(x_cut & y_cut)]
                  
            r = regions[iRegion] + "_"
            iRegion += 1
            
            # double check blinding
            if iRegion == (len(xvar_regions)-1)*(len(yvar_regions)-1) and not options.isMC:
                if df_r.shape[0] > 0: 
                    sys.exit(label_out+": You are not blinding correctly! Exiting.")
        
            # 3a. Plot event wide variables
            plot_labels = [key for key in df_r.keys() if r+key+"_"+label_out in list(output.keys())]   # event wide variables
            for plot in plot_labels: output[r+plot+"_"+label_out].fill(df_r[plot], weight=df_r['event_weight']) 
            # 3b. Plot method variables
            plot_labels = [key for key in df_r.keys() if r+key.replace(input_method, label_out) in list(output.keys())]  # method vars
            for plot in plot_labels: output[r+plot.replace(input_method, label_out)].fill(df_r[plot], weight=df_r['event_weight'])  
           
    return output
        
#############################################################################################################

# get list of files
username = getpass.getuser()
if options.xrootd:
    dataDir = "/scratch/{}/SUEP/{}/{}/merged/".format(username,options.tag,options.dataset)
    result = subprocess.check_output(["xrdfs",redirector,"ls",dataDir])
    result = result.decode("utf-8")
    files = result.split("\n")
    files = [f for f in files if len(f) > 0]
else:
    dataDir = "/data/submit/{}/{}/{}/merged/".format(username, options.tag, options.dataset)
    files = [dataDir + f for f in os.listdir(dataDir)]

# get cross section
xsection = 1.0
if options.isMC:
    with open('../data/xsections_{}.json'.format(options.era)) as file:
        MC_xsecs = json.load(file)
        try:
            xsection *= MC_xsecs[options.dataset]["xsec"]
            xsection *= MC_xsecs[options.dataset]["kr"]
            xsection *= MC_xsecs[options.dataset]["br"]
        except:
            print("WARNING: I did not find the xsection for that MC sample. Check the dataset name and the relevant yaml file")

# pileup weights
puweights, puweights_up, puweights_down = pileup_weight.pileup_weight(options.era)   

# custom per region weights
weights = None
if options.weights != "None":
    w = np.load(options.weights, allow_pickle=True)
    weights = defaultdict(lambda: np.zeros(2))
    weights.update(w.item())

# output histos
def create_output_file(label, abcd):

    # don't recreate histograms if called multiple times with the same output label
    if label in output["labels"]: return output
    else: output["labels"].append(label)
    
    xvar = abcd['xvar']
    yvar = abcd['yvar']
    xvar_regions = abcd['xvar_regions']
    yvar_regions = abcd['yvar_regions']
    output.update({"ABCDvars_"+label : Hist.new.Reg(100, 0, yvar_regions[-1], name=xvar).Reg(100, 0, xvar_regions[-1], name=yvar).Weight()})
 
    regions = "ABCDEFGHIJKLMNOPQRSTUVWXYZ"
    n_regions = ((len(xvar_regions) - 1) * (len(yvar_regions) - 1))
    regions_list =  [""] + [regions[i]+"_" for i in range(n_regions)]
    
    # variables from the dataframe for all the events, and those in A, B, C regions
    for r in regions_list:
        output.update({
            r+"ht_" + label : Hist.new.Reg(100, 0, 10000, name=r+"ht_"+label, label='HT').Weight(),
            r+"ht_tracker_" + label : Hist.new.Reg(100, 0, 10000, name=r+"ht_tracker_"+label, label='HT Tracker').Weight(),
            r+"ntracks_" + label : Hist.new.Reg(101, 0, 500, name=r+"ntracks_"+label, label='# Tracks in Event').Weight(),
            r+"ngood_fastjets_" + label : Hist.new.Reg(9,0, 10, name=r+"ngood_fastjets_"+label, label='# FastJets in Event').Weight(),
            r+"PV_npvs_"+label : Hist.new.Reg(199,0, 200, name=r+"PV_npvs_"+label, label="# PVs in Event ").Weight(),
            r+"Pileup_nTrueInt_"+label : Hist.new.Reg(199,0, 200, name=r+"Pileup_nTrueInt_"+label, label="# True Interactions in Event ").Weight(),
            r+"ngood_ak4jets_" + label : Hist.new.Reg(19,0, 20, name=r+"ngood_ak4jets_"+label, label= '# ak4jets in Event').Weight(),
            r+"ngood_tracker_ak4jets_" + label : Hist.new.Reg(19,0, 20, name=r+"ngood_tracker_ak4jets_"+label, label= r'# ak4jets in Event ($|\eta| < 2.4$)').Weight(),
            r+"FNR_" + label : Hist.new.Reg(50,0, 1, name=r+"FNR_"+label, label= r'# SUEP Tracks in ISR / # SUEP Tracks').Weight(),
            r+"ISR_contamination_" + label : Hist.new.Reg(50,0, 1, name=r+"ISR_contamination_"+label, label= r'# SUEP Tracks in ISR / # ISR Tracks').Weight(),
        })
        # for i in range(10):
        #     output.update({
        #         r+"eta_ak4jets"+str(i)+"_"+label : Hist.new.Reg(100,-5,5, name=r+"eta_ak4jets"+str(i)+"_"+label, label=r"ak4jets"+str(i)+" $\eta$").Weight(),
        #         r+"phi_ak4jets"+str(i)+"_"+label : Hist.new.Reg(100,-6.5,6.5, name=r+"phi_ak4jets"+str(i)+"_"+label, label=r"ak4jets"+str(i)+" $\phi$").Weight(),
        #         r+"pt_ak4jets"+str(i)+"_"+label : Hist.new.Reg(100, 0, 2000, name=r+"pt_ak4jets"+str(i)+"_"+label, label=r"ak4jets"+str(i)+" $p_T$").Weight(),
        #     })
        # for i in range(2):
        #     output.update({
        #         r+"eta_ak4jets"+str(i)+"_4jets_"+label : Hist.new.Reg(100,-5,5, name=r+"eta_ak4jets"+str(i)+"_4jets_"+label, label=r"ak4jets"+str(i)+" (4 jets) $\eta$").Weight(),
        #         r+"phi_ak4jets"+str(i)+"_4jets_"+label : Hist.new.Reg(100,-6.5,6.5, name=r+"phi_ak4jets"+str(i)+"_4jets_"+label, label=r"ak4jets"+str(i)+" (4 jets) $\phi$").Weight(),
        #         r+"pt_ak4jets"+str(i)+"_4jets_"+label : Hist.new.Reg(100, 0, 2000, name=r+"pt_ak4jets"+str(i)+"_4jets_"+label, label=r"ak4jets"+str(i)+" (4 jets) $p_T$").Weight(),
        #     })
    
    if label == 'ISRRemoval' or label == 'Cluster' or label=='Cone':
        # 2D histograms
        output.update({
            "2D_SUEP_S1_vs_ntracks_"+label : Hist.new.Reg(100, 0, 1.0, name="SUEP_S1_"+label, label='$Sph_1$').Reg(100, 0, 500, name="ntracks_"+label, label='# Tracks').Weight(),
            "2D_SUEP_S1_vs_SUEP_nconst_"+label : Hist.new.Reg(100, 0, 1.0, name="SUEP_S1_"+label, label='$Sph_1$').Reg(200, 0, 500, name="nconst_"+label, label='# Constituents').Weight(),     
            "2D_SUEP_nconst_vs_SUEP_pt_avg_"+label : Hist.new.Reg(200, 0, 500, name="SUEP_nconst_"+label, label='# Const').Reg(200, 0, 500, name="SUEP_pt_avg_"+label, label='$p_T Avg$').Weight(), 
            "2D_SUEP_nconst_vs_SUEP_pt_avg_b_"+label : Hist.new.Reg(200, 0, 500, name="SUEP_nconst_"+label, label='# Const').Reg(50, 0, 50, name="SUEP_pt_avg_b_"+label, label='$p_T Avg (Boosted frame)$').Weight(), 
            "2D_SUEP_S1_vs_SUEP_pt_mean_scaled_"+label : Hist.new.Reg(100, 0, 1, name="SUEP_S1_"+label, label='$Sph_1$').Reg(100, 0, 1, name="SUEP_pt_mean_scaled_"+label, label='$p_T Avg / p_T Max (Boosted frame)$').Weight(), 
            "2D_SUEP_nconst_vs_SUEP_pt_mean_scaled_"+label : Hist.new.Reg(200, 0, 500, name="SUEP_nconst_"+label, label='# Const').Reg(100, 0, 1, name="SUEP_pt_mean_scaled_"+label, label='$p_T Avg / p_T Max (Boosted frame)$').Weight(),  
        })
        
        # variables from the dataframe for all the events, and those in A, B, C regions
        for r in regions_list:
            output.update({
                r+"SUEP_nconst_"+label : Hist.new.Reg(199, 0, 500, name=r+"SUEP_nconst_"+label, label="# Tracks in SUEP").Weight(),
                r+"SUEP_pt_"+label : Hist.new.Reg(100, 0, 2000, name=r+"SUEP_pt_"+label, label=r"SUEP $p_T$ [GeV]").Weight(),
                r+"SUEP_pt_avg_"+label : Hist.new.Reg(200, 0, 500, name=r+"SUEP_pt_avg_"+label, label=r"SUEP Components $p_T$ Avg.").Weight(),
                r+"SUEP_pt_avg_b_"+label : Hist.new.Reg(50, 0, 50, name=r+"SUEP_pt_avg_b_"+label, label=r"SUEP Components $p_T$ avg (Boosted Frame)").Weight(),
                r+"SUEP_pt_mean_scaled_"+label : Hist.new.Reg(100, 0, 1, name=r+"SUEP_pt_mean_scaled_"+label, label=r"SUEP Components $p_T$ Mean / Max (Boosted Frame)").Weight(),
                r+"SUEP_eta_"+label : Hist.new.Reg(100,-5,5, name=r+"SUEP_eta_"+label, label=r"SUEP $\eta$").Weight(),
                r+"SUEP_phi_"+label : Hist.new.Reg(100,-6.5,6.5, name=r+"SUEP_phi_"+label, label=r"SUEP $\phi$").Weight(),
                r+"SUEP_mass_"+label : Hist.new.Reg(150, 0, 4000, name=r+"SUEP_mass_"+label, label="SUEP Mass [GeV]").Weight(),
                r+"SUEP_S1_"+label : Hist.new.Reg(100, 0, 1, name=r+"SUEP_S1_"+label, label='$Sph_1$').Weight(),
                r+"SUEP_girth": Hist.new.Reg(50, 0, 1.0, name=r+"SUEP_girth_"+label, label=r"SUEP Girth").Weight(),
                r+"SUEP_rho0_"+label : Hist.new.Reg(50, 0, 20, name=r+"SUEP_rho0_"+label, label=r"SUEP $\rho_0$").Weight(),
                r+"SUEP_rho1_"+label : Hist.new.Reg(50, 0, 20, name=r+"SUEP_rho1_"+label, label=r"SUEP $\rho_1$").Weight(),
            })
    
    if label == 'ClusterInverted':
        output.update({
            # 2D histograms
            "2D_ISR_S1_vs_ntracks_"+label : Hist.new.Reg(100, 0, 1.0, name="ISR_S1_"+label, label='$Sph_1$').Reg(200, 0, 500, name="ntracks_"+label, label='# Tracks').Weight(),
            "2D_ISR_S1_vs_ISR_nconst_"+label : Hist.new.Reg(100, 0, 1.0, name="ISR_S1_"+label, label='$Sph_1$').Reg(200, 0, 500, name="nconst_"+label, label='# Constituents').Weight(),     
            "2D_ISR_nconst_vs_ISR_pt_avg_"+label : Hist.new.Reg(200, 0, 500, name="ISR_nconst_"+label).Reg(500, 0, 500, name="ISR_pt_avg_"+label).Weight(), 
            "2D_ISR_nconst_vs_ISR_pt_avg_b_"+label : Hist.new.Reg(200, 0, 500, name="ISR_nconst_"+label).Reg(100, 0, 100, name="ISR_pt_avg_"+label).Weight(), 
            "2D_ISR_S1_vs_ISR_pt_mean_scaled_"+label : Hist.new.Reg(100, 0, 1, name="ISR_S1_"+label).Reg(100, 0, 1, name="ISR_pt_mean_scaled_"+label).Weight(),
            "2D_ISR_nconst_vs_ISR_pt_mean_scaled_"+label : Hist.new.Reg(200, 0, 500, name="ISR_nconst_"+label).Reg(100, 0, 1, name="ISR_pt_mean_scaled_"+label).Weight(),  
            
        })
        # variables from the dataframe for all the events, and those in A, B, C regions
        for r in regions_list:
            output.update({
                r+"ISR_nconst_"+label : Hist.new.Reg(199, 0, 500, name=r+"ISR_nconst_"+label, label="# Tracks in ISR").Weight(),
                r+"ISR_pt_"+label : Hist.new.Reg(100, 0, 2000, name=r+"ISR_pt_"+label, label=r"ISR $p_T$ [GeV]").Weight(),
                r+"ISR_pt_avg_"+label : Hist.new.Reg(500, 0, 500, name=r+"ISR_pt_avg_"+label, label=r"ISR Components $p_T$ Avg.").Weight(),
                r+"ISR_pt_avg_b_"+label : Hist.new.Reg(100, 0, 100, name=r+"ISR_pt_avg_b_"+label, label=r"ISR Components $p_T$ avg (Boosted Frame)").Weight(),
                r+"ISR_pt_mean_scaled_"+label : Hist.new.Reg(100, 0, 1, name=r+"ISR_pt_mean_scaled_"+label, label=r"ISR Components $p_T$ Mean / Max (Boosted Frame)").Weight(),
                r+"ISR_eta_"+label : Hist.new.Reg(100,-5,5, name=r+"ISR_eta_"+label, label=r"ISR $\eta$").Weight(),
                r+"ISR_phi_"+label : Hist.new.Reg(100,-6.5,6.5, name=r+"ISR_phi_"+label, label=r"ISR $\phi$").Weight(),
                r+"ISR_mass_"+label : Hist.new.Reg(150, 0, 4000, name=r+"ISR_mass_"+label, label="ISR Mass [GeV]").Weight(),
                r+"ISR_S1_"+label : Hist.new.Reg(100, 0, 1, name=r+"ISR_S1_"+label, label='$Sph_1$').Weight(),
                r+"ISR_girth": Hist.new.Reg(50, 0, 1.0, name=r+"ISR_girth_"+label, label=r"ISR Girth").Weight(),
                r+"ISR_rho0_"+label : Hist.new.Reg(100, 0, 20, name=r+"ISR_rho0_"+label, label=r"ISR $\rho_0$").Weight(),
                r+"ISR_rho1_"+label : Hist.new.Reg(100, 0, 20, name=r+"ISR_rho1_"+label, label=r"ISR $\rho_1$").Weight(),
            })
    
    if label == 'ResNet':
        for r in regions_list:
            output.update({
                r+"resnet_SUEP_pred_"+label : Hist.new.Reg(100, 0, 1, name=r+"resnet_SUEP_pred_"+label, label="Resnet Output").Weight(),
                r+"ntracks_"+label : Hist.new.Reg(100, 0, 500, name=r+"ntracks"+label, label="# Tracks in Event").Weight(),
            })
                        
    return output

# fill ABCD hists with dfs from hdf5 files
nfailed = 0
weight = 0
<<<<<<< HEAD
fpickle =  open("/data/submit/{}/outputs/{}_{}.pkl".format(username, options.dataset, output_label), "wb")
=======
fpickle =  open(outDir + options.dataset+ "_" + output_label + '.pkl', "wb")
>>>>>>> 4c9c1443
output = {"labels":[]}

### Plotting loop #######################################################################
for ifile in tqdm(files):
    
    #####################################################################################
    # ---- Load file
    #####################################################################################

    if options.xrootd:
        if os.path.exists(options.dataset+'.hdf5'): os.system('rm ' + options.dataset+'.hdf5')
        xrd_file = redirector + ifile
        os.system("xrdcp -s {} {}.hdf5".format(xrd_file, options.dataset))
        df, metadata = h5load(options.dataset+'.hdf5', 'vars')   
    else:
        df, metadata = h5load(ifile, 'vars')   
 
    # check if file is corrupted
    if type(df) == int: 
        nfailed += 1
        continue
            
    # update the gensumweight
    if options.isMC and metadata != 0: weight += metadata['gensumweight']

    # check if file is empty
    if 'empty' in list(df.keys()): continue
    if df.shape[0] == 0: continue    

    #####################################################################################
    # ---- Additional weights
    # Currently applies pileup weights through nTrueInt
    # and optionally (options.weights) scaling weights that are derived to force
    # MC to agree with data in one variable. Usage:
    # df['event_weight'] *= another event weight, etc
    #####################################################################################
    event_weight = np.ones(df.shape[0])
    df['event_weight'] = event_weight
    
    # pileup weights
    if options.isMC == 1 and options.scouting != 1 and False:
        Pileup_nTrueInt = np.array(df['Pileup_nTrueInt']).astype(int)
        pu = puweights[Pileup_nTrueInt]
        df['event_weight'] *= pu
    
    # scaling weights
    if options.isMC == 1 and weights is not None:
        
        regions = "ABCDEFGHIJKLMNOPQRSTUVWXYZ"
        x_var = 'SUEP_S1_CL'
        y_var = 'SUEP_nconst_CL'
        z_var = 'ht'
        x_var_regions = []
        y_var_regions = []
        iRegion = 0
        
        # S1 regions
        for i in range(len(x_var_regions)-1):
            x_val_lo = x_var_regions[i]
            x_val_hi = x_var_regions[i+1]

            # nconst regions
            for j in range(len(y_var_regions)-1):
                y_val_lo = y_var_regions[j]
                y_val_hi = y_var_regions[j+1]
                
                r = regions[iRegion]
                
                # from the weights
                bins = weights[r]['ht_bins']
                ratios = weights[r]['ratios']
                
                # ht bins
                for k in range(len(bins)-1):
                    z_val_lo = bins[k]
                    z_val_hi = bins[k+1]
                    ratio = ratios[k]
                
                    zslice = (df[z_var] >= z_val_lo) & (df[z_var] < z_val_hi)
                    yslice = (df[y_var] >= y_val_lo) & (df[y_var] < y_val_hi)
                    xslice = (df[x_var] >= x_val_lo) & (df[x_var] < x_val_hi)
                                        
                    df.loc[xslice & yslice & zslice, 'event_weight'] *= ratio
                
                iRegion += 1
    
    #####################################################################################
    # ---- Make plots
    #####################################################################################
    
    for label_out, config_out in config.items():
        output.update(create_output_file(label_out, config_out))
        output = plot(df.copy(), output, config_out, label_out)
        
    #####################################################################################
    # ---- End
    #####################################################################################
    
    # remove file at the end of loop   
    if options.xrootd: os.system('rm ' + options.dataset+'.hdf5')    

### End plotting loop ###################################################################
    
# apply normalization
output.pop("labels")
if options.isMC:
    if weight > 0.0:
        for plot in list(output.keys()): output[plot] = output[plot]*xsection/weight
    else:
        print("Weight is 0")
        
#Save to pickle
pickle.dump(output, fpickle)
print("Number of files that failed to be read:", nfailed)

# save to root
<<<<<<< HEAD
with uproot.recreate("/data/submit/{}/outputs/{}_{}.root".format(username, options.dataset, output_label)) as froot:
=======
with uproot.recreate(outDir + options.dataset+ "_" + output_label + '.root') as froot:
>>>>>>> 4c9c1443
    for h, hist in output.items():
        froot[h] = hist<|MERGE_RESOLUTION|>--- conflicted
+++ resolved
@@ -372,11 +372,7 @@
 # fill ABCD hists with dfs from hdf5 files
 nfailed = 0
 weight = 0
-<<<<<<< HEAD
-fpickle =  open("/data/submit/{}/outputs/{}_{}.pkl".format(username, options.dataset, output_label), "wb")
-=======
 fpickle =  open(outDir + options.dataset+ "_" + output_label + '.pkl', "wb")
->>>>>>> 4c9c1443
 output = {"labels":[]}
 
 ### Plotting loop #######################################################################
@@ -493,10 +489,6 @@
 print("Number of files that failed to be read:", nfailed)
 
 # save to root
-<<<<<<< HEAD
-with uproot.recreate("/data/submit/{}/outputs/{}_{}.root".format(username, options.dataset, output_label)) as froot:
-=======
 with uproot.recreate(outDir + options.dataset+ "_" + output_label + '.root') as froot:
->>>>>>> 4c9c1443
     for h, hist in output.items():
         froot[h] = hist