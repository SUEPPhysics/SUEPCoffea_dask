--- conflicted
+++ resolved
@@ -85,16 +85,6 @@
 #         'selections' : [['ht', '>', 600], ['ntracks','>',0]]
 #     },
     
-<<<<<<< HEAD
-#     'Cone' : {
-#         'input_method' : 'CO',
-#         'xvar' : 'SUEP_S1_CO',
-#         'xvar_regions' : [0.35, 0.4, 0.5, 1.0],
-#         'yvar' : 'SUEP_nconst_CO',
-#         'yvar_regions' : [20, 40, 80, 1000],
-#         'SR' : [['SUEP_S1_CO', '>=', 0.5], ['SUEP_nconst_CO', '>=', 80]],
-#         'selections' : [['ht', '>', 600], ['ntracks','>', 10], ["SUEP_S1_CO", ">=", 0.35]]
-#     } 
 }
 
 #############################################################################################################
@@ -164,14 +154,7 @@
                 plot_labels = [key for key in df_r.keys() if r+key.replace(input_method, label_out) in list(output.keys())]  # method vars
                 for plot in plot_labels: output[r+plot.replace(input_method, label_out)].fill(df_r[plot], weight=df_r['event_weight'])  
             
-def plot(df, output, abcd, label_out):
-=======
-}
-
-#############################################################################################################
-    
 def plot(df, output, abcd, label_out, sys):
->>>>>>> b355cce0
     """
     INPUTS:
         df: input file DataFrame.
