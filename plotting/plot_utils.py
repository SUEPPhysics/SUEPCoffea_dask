--- conflicted
+++ resolved
@@ -440,13 +440,9 @@
 
 
 def plot_ratio(
-<<<<<<< HEAD
-    hlist, labels=None, systs=None, cmap=None, plot_label=None, xlim="default", log=True
-=======
     hlist, labels=None, systs=None,
     density=False,
     cmap=None, plot_label=None, xlim="default", log=True
->>>>>>> 7f35b76f
 ):
     """
     Plots ratio of a list of Hist histograms, the ratio is wrt to the first one in the list.
@@ -544,29 +540,10 @@
     if systs is not None:
         assert len(systs) == len(hlist[0].axes.centers[0])
         widths = hlist[0].axes.widths[0]
-<<<<<<< HEAD
-        ax2.bar(
-            hlist[0].axes.centers[0],
-            height=np.array(systs),
-            bottom=1,
-            width=widths,
-            alpha=0.3,
-            color="gray",
-        )
-        ax2.bar(
-            hlist[0].axes.centers[0],
-            -np.array(systs),
-            bottom=1,
-            width=widths,
-            alpha=0.3,
-            color="gray",
-        )
-=======
         up_height = np.where(systs>0, systs, 0)
         down_height = np.where(systs>0, 1/(1+systs) - 1, 0)
         ax2.bar(hlist[0].axes.centers[0], height=up_height, bottom=1, width=widths, alpha=0.3, color='gray')
         ax2.bar(hlist[0].axes.centers[0], height=down_height, bottom=1, width=widths, alpha=0.3, color='gray')
->>>>>>> 7f35b76f
         # add to legend
         ax1.plot([0, 0], color="gray", label="Systematics")
 
