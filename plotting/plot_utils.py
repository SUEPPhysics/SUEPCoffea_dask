import logging
import math
import os
import pickle
import shutil
import subprocess
import sys
from collections import defaultdict
import time
import boost_histogram as bh
import hist
import hist.intervals
import matplotlib.colors as colors
import matplotlib.pyplot as plt
import mplhep as hep
import numpy as np
import sympy
import uproot
from sympy import diff, sqrt, symbols

sys.path.append("..")
from histmaker import fill_utils

default_colors = {
    "mS125": "cyan",
    "mS200": "blue",
    "mS300": "lightseagreen",
    "mS400": "green",
    "mS500": "darkgreen",
    "mS600": "lawngreen",
    "mS700": "goldenrod",
    "mS800": "orange",
    "mS900": "sienna",
    "mS1000": "red",
    "data": "maroon",
    "QCD": "slateblue",
    "MC": "slateblue",
    "TTJets": "midnightblue",
    "VVV": "green",
    "VG": "slategray",
    "VV": "brown",
    "VH": "pink",
    "WJets": "blue",
    "DYJetsToLL": "darktorquoise",
    "ttX": "orange",
    "tt": "red",
    "ST": "gold",
}


def getColor(sample):

    if sample in default_colors.keys():
        return default_colors[sample]

    if "GluGluToSUEP" and "mS" in sample:
        sample = sample[sample.find("mS") + 2 :]
        sample = sample.split("_")[0]
        return default_colors["mS" + sample]

    elif "QCD" in sample:
        return default_colors["QCD"]

    elif "data" in sample.lower():
        return default_colors["data"]

    elif "ttjets" in sample.lower():
        return default_colors["TTJets"]

    elif "VVV" in sample:
        return default_colors["VVV"]

    elif "VG" in sample:
        return default_colors["VG"]

    elif "VV" in sample:
        return default_colors["VV"]

    elif "ST" in sample:
        return default_colors["ST"]

    elif "ttX" in sample:
        return default_colors["ttX"]

    elif "WJetsToLNu" in sample:
        return default_colors["WJets"]

    elif "DYJetsToLL" in sample:
        return default_colors["DYJetsToLL"]

    elif "tt" in sample:
        return default_colors["tt"]

    elif "VH" in sample:
        return default_colors["VH"]

    elif "MC" in sample:
        return default_colors["MC"]

    else:
        return None


def getColors(samples):
    colors = []
    for sample in samples:
        colors.append(getColor(sample))
    return colors


# https://twiki.cern.ch/twiki/bin/viewauth/CMS/RA2b13TeVProduction#Dataset_luminosities_2016_pb_1
lumis = {
    "2016apv": 19497.914,
    "2016": 16810.813,
    "2017": 41471.589,
    "2018": 59817.406,
    "all": 19497.914 + 16810.813 + 41471.589 + 59817.406,
}

lumis_scouting = {
    "2016apv": 18843.384721292190552,
    "2016": 16705.324242775104523,
    "2017": 35718.640387367889404,
    "2018": 58965.346247952011108,
    "all": 18843.384721292190552
    + 16705.324242775104523
    + 35718.640387367889404
    + 58965.346247952011108,
}


def lumiLabel(year, scouting=False):
    if scouting:
        lumidir = lumis_scouting
    else:
        lumidir = lumis
    if year in ["2017", "2018"]:
        return round(lumidir[year] / 1000, 1)
    elif year == "2016":
        return round((lumidir[year] + lumidir[year + "apv"]) / 1000, 1)
    elif year == "all":
        return round(lumidir[year] / 1000, 1)


def findLumiAndEra(year, auto_lumi, infile_name, scouting):
    if scouting:
        lumidir = lumis_scouting
    else:
        lumidir = lumis

    if auto_lumi and not year:
        # try to figure it out from sample name
        if "20UL16MiniAODv2" in infile_name:
            lumi = lumidir["2016"]
            era = "2016"
        elif "20UL17MiniAODv2" in infile_name:
            lumi = lumidir["2017"]
            era = "2017"
        elif "20UL16MiniAODAPVv2" in infile_name:
            lumi = lumidir["2016apv"]
            era = "2016apv"
        elif "20UL18" in infile_name:
            lumi = lumidir["2018"]
            era = "2018"
        elif any([s in infile_name for s in ["JetHT+Run", "ScoutingPFHT+Run"]]):
            lumi = 1
            era = infile_name.split("Run")[1][0:4]
        else:
            raise Exception(
                "I cannot find luminosity matched to file name: " + infile_name
            )
    elif year and not auto_lumi:
        lumi = lumidir[str(year)]
        era = str(year)
    else:
        raise Exception(
            "Apply lumis automatically OR based on a specific year you pass in. One and only one of those should be passed."
        )

    print(f"Found lumi {lumi} and era {era}")

    return lumi, era


def getHistLists(plotDir, tag, filename, filters=None, file_ext=".root"):
    hists = []
    with open(filename) as file:
        for line in file:
            sample_name = line.strip().split("/")[-1]
            sample_name = sample_name.replace(".root", "")
            result_path = f"{plotDir}{sample_name}_{tag}{file_ext}"
            if filters:
                if not all([filt in sample_name for filt in filters]):
                    continue
            hists.append(result_path)
    return hists


def formatGluGluToSUEPNaming(file):
    file = file.split("/")[-1]
    tokens = file.split("_")

    temp = tokens[2]
    mS = tokens[3]
    mPhi = tokens[4]
    decay = tokens[6]

    if "p" in temp:
        temp = temp.replace("p", ".")
        temp = "T" + str(float(temp[1:]))

    if "." in mS:
        mS = mS[: mS.find(".")]

    if "." in mPhi:
        mPhi = "mPhi" + str(float(mPhi[4:]))

    if "mode" in decay:
        decay = decay[4:]

    name = "_".join([mS, temp, mPhi, decay])
    return name


def formatWHToSUEPNaming(file):
    file = file.split("/")[-1]
    tokens = file.split("_")

    mS = tokens[1]
    mPhi = tokens[2]
    T = tokens[3]
    decay = tokens[4]

    if "." in mS:
        mS = mS[: mS.find(".")]

    T = "T" + str(float(T[1:]))
    mPhi = "mPhi" + str(float(mPhi[4:]))

    if "mode" in decay:
        decay = decay[4:]

    name = "SUEP-WH-" + "_".join([mS, T, mPhi, decay])
    return name


def formatTTHToSUEPNaming(file):
    file = file.split("/")[-1]
    tokens = file.split("_")

    decay = tokens[1]
    mS = tokens[2]
    mPhi = tokens[3]
    T = tokens[4]

    if "." in mS:
        mS = mS[: mS.find(".")]
    mS = mS.replace("MS", "mS")
    mS = mS.replace("M", "mS")

    T = "T" + str(float(T[1:]))

    if "MD" in mPhi:
        mPhi = "mPhi" + str(float(mPhi[2:]))

    if "mode" in decay:
        decay = decay[4:]

    name = "SUEP-ttH-" + "_".join([mS, T, mPhi, decay])
    return name


def getSampleNameAndBin(sample_name):
    """
    From input sample, return a cleaned up sample name (var: bin),
    as well as the bigger sample it might belong to (var: sample) (e.g. data, QCD, TTBkg, STBkg).
    The loader() will use merge the samples with the same name,
    and if by_bin=True, will also load the bins indepndently.
    """

    # if needed, remove the preceding path
    if "/" in sample_name:
        path_name = sample_name
        sample_name = sample_name.split("/")[-1]

    if "QCD_Pt" in sample_name:
        sample = "QCD_Pt"
        bin = sample_name.split(".root")[0].split("_Tune")[0]

    elif "QCD_HT" in sample_name:
        sample = "QCD_HT"
        bin = sample_name.split(".root")[0].split("_Tune")[0]

    elif any([s in sample_name for s in ["TTTo2L2Nu", "TTToSemiLeptonic"]]):
        sample = "tt"
        bin = sample_name.split(".root")[0].split("_Tune")[0]

    elif sample_name.startswith("TTJets_HT"):
        sample = "TTJets_HT"
        bin = sample_name.split(".root")[0].split("_Tune")[0]

    elif sample_name.startswith("TTJets_TuneCP5_13TeV-amcatnloFXFX-pythia8"):
        sample = "TTJets_incl"
        bin = "TTJets_incl"

    elif any(
        [
            s in sample_name
            for s in [
                "ttHTobb",
                "ttHToNonbb",
                "TTWJetsToLNu",
                "TTZToQQ",
                "TTWJetsToQQ",
                "TTZToLLNuNu",
                "ttZJets",
            ]
        ]
    ):
        sample = "ttX"
        bin = sample_name.split(".root")[0].split("_Tune")[0]

    elif any([s in sample_name for s in ["ST_t", "ST_tW", "ST_s"]]):
        sample = "ST"
        bin = sample_name.split(".root")[0].split("_Tune")[0]

    elif "WJetsToLNu_HT" in sample_name:
        sample = "WJetsToLNu_HT"
        bin = sample_name.split(".root")[0].split("_Tune")[0]

    elif (
        "WJetsToLNu_Pt" in sample_name
        or "WJetsToLNu_TuneCP5_13TeV-amcatnloFXFX-pythia8" in sample_name
    ):
        # merging of inclusive sample and pT-binned. This is done by LHE_Vpt > 100 selection in ntuplemaker on the inclusive sample,
        # and is accounted for in its normalization via its kr factor.
        sample = "WJetsToLNu_Pt"
        bin = sample_name.split(".root")[0].split("_MatchEWPDG20")[0]
        if "WJetsToLNu_TuneCP5_13TeV-amcatnloFXFX-pythia8" in sample_name:
            bin = "WJetsToLNu_incl"

    elif "DYJetsToLL_LHEFilterPtZ-" in sample_name:
        sample = "DYJetsToLL_LHEFilterPtZ"
        bin = sample_name.split(".root")[0].split("_MatchEWPDG20")[0]

    elif "DYJetsToLL_M" in sample_name:
        sample = "DYJetsToLL_M"
        bin = sample_name.split(".root")[0].split("_Tune")[0]

    elif any(
        [
            s in sample_name
            for s in [
                "WWTo1L1Nu2Q_4f",
                "WWTo2L2Nu",
                "WZTo1L1Nu2Q_4f",
                "WZTo1L3Nu_4f",
                "WZTo2Q2L_mllmin4p0",
                "WZTo3LNu_mllmin4p0",
                "ZZTo2L2Nu",
                "ZZTo2Q2L_mllmin4p0",
                "ZZTo4L_TuneCP5",
            ]
        ]
    ):
        sample = "VV"
        bin = sample_name.split(".root")[0].split("_Tune")[0]

    elif any([s in sample_name for s in ["ZZZ_TuneCP5_13TeV", "WWZ_4F_TuneCP5_13TeV"]]):
        sample = "VVV"
        bin = sample_name.split(".root")[0].split("_Tune")[0]

    elif any([s in sample_name for s in ["WGToLNuG", "ZGToLLG_01J_5f"]]):
        sample = "VG"
        bin = sample_name.split(".root")[0].split("_Tune")[0]

    elif any(
        [
            s in sample_name
            for s in [
                "WminusH_HToBB_WToLNu_M-125",
                "WplusH_HToBB_WToLNu_M-125",
                "VHToNonbb_M125_TuneCP5_13TeV-amcatnloFXFX_madspin_pythia8",
            ]
        ]
    ):
        sample = "VH"
        bin = sample_name.split(".root")[0].split("_Tune")[0]

    elif "JetHT+Run" in sample_name or "ScoutingPFHT" in sample_name:
        sample = "data"
        bin = sample_name.split("-")[0]

    elif sample_name.startswith("ttHpythia"):  # private ttH samples
        sample = formatTTHToSUEPNaming(sample_name)
        bin = None

    elif "GluGluToSUEP" in sample_name:  # ggF samples
        sample = formatGluGluToSUEPNaming(sample_name)
        bin = None

    elif sample_name.startswith("SUEP_mS125.000"):  # this is bad naming
        sample = formatWHToSUEPNaming(sample_name)
        bin = None

    else:
        sample = sample_name.split(".root")[0]
        bin = None

    return sample, bin


def fillSample(this_hists: dict, sample: str, plots: dict, norm: int = 1) -> dict:
    """
    Fill the plots dictionary with the histograms from the current sample.
    plots is expected to have dimensions of {sample: {plot: hist}}.
    this_hists is the dictionary of histograms from the current sample, and
    is expected to have dimensions of {plot: hist}.
    """
    plotsToAdd = this_hists.copy()
    if norm != 1:
        plotsToAdd = fill_utils.apply_normalization(plotsToAdd, norm)

    if sample not in list(plots.keys()):
        plots[sample] = plotsToAdd
    else:
        try:
            for plot in list(plotsToAdd.keys()):
                plots[sample][plot] = plots[sample][plot] + plotsToAdd[plot]
        except KeyError:
            print("WARNING: " + sample + " has a different set of plots")

    return plots


def fillCutflows(
    this_metadata: dict, sample: str, cutflows: dict, norm: int = 1
) -> dict:
    """
    Fill the cutflows dictionary with the cutflows from the current sample.
    cutflows is expected to have dimensions of {sample: {selection: value}}.
    this_metadata is the dictionary of metadata from the current sample, and
    is expected to have dimensions of {selection: value}.
    """
    metaToAdd = {}
    for key in this_metadata.keys():
        if "cutflow" in key:
            metaToAdd[key] = float(this_metadata[key])

    if norm != 1:
        metaToAdd = fill_utils.apply_normalization(metaToAdd, norm)

    if sample not in list(cutflows.keys()):
        cutflows[sample] = metaToAdd
    else:
        try:
            for key in list(metaToAdd.keys()):
                cutflows[sample][key] += metaToAdd[key]
        except KeyError:
            print("WARNING: " + sample + " has a different set of cutflows.")

    return cutflows


def getLumi(era: str, scouting: bool) -> float:
    if scouting:
        lumidir = lumis_scouting
    else:
        lumidir = lumis
    return lumidir[era]


def loader(
    infile_names,
    year=None,  # once everyone starts making histograms with metadata, these can be dropped
    auto_lumi=True,  # once everyone starts making histograms with metadata, these can be dropped
    scouting=False,  # once everyone starts making histograms with metadata, these can be dropped
    by_bin=False,
    by_year=False,
    load_cutflows=False,
    only_cutflows=False,
    verbose=False,
):
    """
    Load histograms (or cutflows) from input files and perform various operations such as normalization, and grouping by sample, sample bin, and sample year.

    Parameters:
    - infile_names (list): List of input file names.
    - year (int, optional): Year of the data. Default is None.
    - auto_lumi (bool, optional): Flag to automatically determine the luminosity based on the year and sample name. Default is True.
    - scouting (bool, optional): Flag to indicate whether the data is from scouting, used for the lumi. Default is False.
    - by_bin (bool, optional): Flag to group histograms by bin. Default is False.
    - by_year (bool, optional): Flag to group histograms by year. Default is True.
    - load_cutflows (bool, optional): Flag to load cutflows along side histograms. Default is False.
    - only_cutflows (bool, optional): Flag to load cutflows instead of histograms. Default is False.

    Returns:
    - output (dict): Dictionary containing the loaded histograms (or cutflows) grouped by sample, bin, and year.
    """
    output = {}
    for infile_name in infile_names:
        if verbose:
            print("Loading", infile_name)

        if not os.path.isfile(infile_name):
            print("WARNING:", infile_name, "doesn't exist")
            continue
        elif ".root" not in infile_name and ".pkl" not in infile_name:
            continue

        file_hists, file_metadata = openHistFile(infile_name)
        norm = 1

        # finds era
<<<<<<< HEAD
        if file_metadata and ("era" in file_metadata.keys()) and ("lumi" in file_metadata.keys()):
            era = str(file_metadata["era"])
=======
        if (
            file_metadata
            and ("era" in file_metadata.keys())
            and ("lumi" in file_metadata.keys())
        ):
            era = file_metadata["era"]
>>>>>>> dd836c8c
            lumi = float(file_metadata["lumi"])
        else:
            # for older histograms, we need to scale by lumi, and find era via the filename
            # once everyone starts making histograms with metadata, this can be dropped
            lumi, era = findLumiAndEra(year, auto_lumi, infile_name, scouting)
            norm *= lumi
            if verbose:
                print("Applying lumi", lumi)
        if verbose:
            print("Found era", era)

        # get the normalization factor for SUEP samples
        # xsec is already apply in make_hists.py for non SUEP samples
        if "signal" in file_metadata.keys():
            if int(file_metadata["signal"]):
                xsec = float(file_metadata["xsec"])
                if verbose:
                    print("Applying xsec", xsec)
                    print("Applying lumi", lumi)
                norm *= xsec * lumi
        elif "SUEP" in infile_name.split("/")[-1]:
            # for older histograms, we didn't have metadata, so we need to find xsec via string manipulation
            sample_name = infile_name.split("/")[-1].split("13TeV")[0] + "13TeV-pythia8"
            xsec = fill_utils.getXSection(sample_name, year=era)
            if verbose:
                print("Applying xsec", xsec)
            norm *= xsec

        # get the sample name and the bin name
        # e.g. for QCD_Pt_15to30_.. the sample is QCD_Pt and the bin is QCD_Pt_15to30
        sample, bin = getSampleNameAndBin(infile_name)
        if verbose:
            print("Found sample", sample)
            if by_bin:
                print("and bin", bin)

        samplesToAdd = [sample]
        if by_bin and (bin is not None) and (bin != sample):
            samplesToAdd.append(bin)
        if by_year:
            samplesToAdd.append("_".join([sample, era]))
            if by_bin and (bin is not None):
                samplesToAdd.append("_".join([bin, era]))

        for s in samplesToAdd:
            if only_cutflows or load_cutflows:
                output = fillCutflows(file_metadata, s, output, norm)
            if not only_cutflows:
                output = fillSample(file_hists, s, output, norm)

    return output


def openHistFile(infile_name):
    if infile_name.endswith(".root"):
        hists, metadata = openroot(infile_name)
    elif infile_name.endswith(".pkl"):
        hists, metadata = openpickle(infile_name)
    return hists, metadata


def combineSamples(plots: dict, samples: list, new_tag: str) -> dict:
    plots[new_tag] = {}
    for key in plots[samples[0]].keys():
        for i, sample in enumerate(samples):
            if i == 0:
                plots[new_tag][key] = plots[sample][key].copy()
            else:
                try:
                    plots[new_tag][key] += plots[sample][key].copy()
                except KeyError:
                    print(
                        f"WARNING: couldn't merge histrogram {key} for sample {sample}. Skipping."
                    )
    return plots


def check_proxy(time_min=100):
    """
    Checks for existence of proxy with at least time_min
    left on it.
    If it's inactive or below time_min, it will regenerate
    it with 140 hours.
    """
    home_base = os.environ["HOME"]
    proxy_base = f"x509up_u{os.getuid()}"
    proxy_copy = os.path.join(home_base, proxy_base)
    regenerate_proxy = False
    if not os.path.isfile(proxy_copy):
        logging.warning("--- proxy file does not exist")
        regenerate_proxy = True
    else:
        lifetime = subprocess.check_output(
            ["voms-proxy-info", "--file", proxy_copy, "--timeleft"]
        )
        lifetime = float(lifetime)
        lifetime = lifetime / (60 * 60)
        if lifetime < time_min:
            logging.warning("--- proxy has expired !")
            regenerate_proxy = True

    if regenerate_proxy:
        redone_proxy = False
        while not redone_proxy:
            status = os.system("voms-proxy-init -voms cms --hours=140")
            lifetime = 140
            if os.WEXITSTATUS(status) == 0:
                redone_proxy = True
        shutil.copyfile(os.environ['X509_USER_PROXY'] + proxy_base, proxy_copy)

    return lifetime


def apply_binwise_scaling(h_in, bins, scales, dim="x"):
    """
    Apply scales to bins of a particular histogram.
    """
    h_npy = h_in.to_numpy()
    if len(h_npy) == 2:
        h_fragments = []
        for iBin in range(len(bins) - 1):
            h_fragments.append(h_in[bins[iBin] : bins[iBin + 1]] * scales[iBin])
        h = hist.Hist(hist.axis.Variable(h_npy[1]), storage=bh.storage.Weight())
        new_z = np.concatenate([f.to_numpy()[0] for f in h_fragments])
        h[:] = np.stack([new_z, new_z], axis=-1)
    elif len(h_npy) == 3:
        h_fragments = []
        for iBin in range(len(bins) - 1):
            if dim == "x":
                h_fragments.append(h_in[bins[iBin] : bins[iBin + 1], :] * scales[iBin])
            elif dim == "y":
                h_fragments.append(h_in[:, bins[iBin] : bins[iBin + 1]] * scales[iBin])
        h = hist.Hist(
            hist.axis.Variable(h_npy[1]),
            hist.axis.Variable(h_npy[2]),
            storage=bh.storage.Weight(),
        )
        if dim == "x":
            new_z = np.concatenate([f.to_numpy()[0] for f in h_fragments])
        if dim == "y":
            new_z = np.hstack([f.to_numpy()[0] for f in h_fragments])
        h[:, :] = np.stack([new_z, new_z], axis=-1)
    return h


# function to load files from pickle
def openpickle(infile_name):
    _plots = {}
    _metadata = {}
    with open(infile_name, "rb") as openfile:
        while True:
            try:
                input = pickle.load(openfile)
                _plots.update(input["hists"])
                _metadata.update(input["metadata"])
            except EOFError:
                break
    return _plots, _metadata


def openroot(infile_name):
    _plots = {}
    _metadata = {}
    _infile = uproot.open(infile_name)
    for k in _infile.keys():
        if "metadata" == k.split(";")[0]:
            for kk in _infile[k].keys():
                _metadata[kk.split(";")[0]] = _infile[k][kk].title()
        elif "metadata" not in k:
            _plots[k.split(";")[0]] = _infile[k].to_hist()
    return _plots, _metadata


def plot1d(h, ax, label, color="default", lw=1):
    if color == "default":
        color = default_colors[label]
    if label == "QCD" and lw == 1:
        lw = 3

    y, x = h.to_numpy()
    e = np.sqrt(h.variances())
    x = x[:-1]

    # ax.step(x[:-1],values, label=label, color=color, lw=lw)
    ax.errorbar(
        x, y, yerr=e, label=label, lw=lw, color=color, fmt="", drawstyle="steps-mid"
    )
    ax.set_xlabel(h.axes[0].label)
    ax.set_ylabel("Events")


def plot1d_stacked(hlist, ax, labels, color="midnightblue", lw=1):
    cmap = plt.cm.rainbow(np.linspace(0, 1, len(labels)))

    ylist = []
    for lbl, h, c in zip(labels, hlist, cmap):
        y, x = h.to_numpy()
        e = np.sqrt(h.variances())
        x = x[:-1]

        if len(ylist) > 0:
            y = y + ylist[len(ylist) - 1]
        ylist.append(y)

        # ax.step(x[:-1],values, label=label, color=color, lw=lw)
        ax.errorbar(
            x, y, yerr=e, label=lbl, lw=lw, color=c, fmt="", drawstyle="steps-mid"
        )
    ax.set_xlabel(hlist[0].axes[0].label)
    ax.set_ylabel("Events")


def plot2d(h, fig, ax, log=False, cmap="RdYlBu"):
    w, x, y = h.to_numpy()
    if log:
        mesh = ax.pcolormesh(x, y, w.T, cmap=cmap, norm=colors.LogNorm())
    else:
        mesh = ax.pcolormesh(x, y, w.T, cmap=cmap)
    ax.set_xlabel(h.axes[0].label)
    ax.set_ylabel(h.axes[1].label)
    fig.colorbar(mesh)


def bin_midpoints(bins):
    midpoints = []
    for i in range(len(bins) - 1):
        midpoints.append((bins[i] + bins[i + 1]) / 2)
    return np.array(midpoints)


def plot_ratio(
    hlist,
    labels=None,
    systs=None,
    density=False,
    cmap=None,
    plot_label=None,
    xlim="default",
    log=True,
):
    """
    Plots ratio of a list of Hist histograms, the ratio is wrt to the first one in the list.
    The errors in the ratio are taken to be independent between histograms.
    """

    # Set up variables for the stacked histogram
    fig = plt.figure(figsize=(14, 12))
    plt.subplots_adjust(bottom=0.15, left=0.17)
    ax1 = plt.subplot2grid((4, 1), (0, 0), rowspan=2)

    if density:
        for i, h in enumerate(hlist):
            hlist[i] = h.copy() / h.sum().value

    if labels is None:
        labels = [None] * len(hlist)
    if cmap is None:
        cmap = plt.cm.jet(np.linspace(0, 1, len(hlist)))
    for c, h, l in zip(cmap, hlist, labels):
        y, x = h.to_numpy()
        x_mid = h.axes.centers[0]
        y_errs = np.sqrt(h.variances())
        ax1.stairs(y, x, color=c, label=l)
        ax1.errorbar(
            x_mid,
            y,
            yerr=y_errs,
            color=c,
            fmt="",
            drawstyle="default",
            linestyle="",
        )

    # Set parameters that will be used to make the plots prettier
    if log:
        ax1.set_yscale("log")
    if type(xlim) is not str:
        xmin = xlim[0]
        xmax = xlim[1]
        ax1.set_xlim([xmin, xmax])
    else:
        xmins, xmaxs = [], []
        for h in hlist:
            xvals = h.axes.centers[0]
            yvals = h.values()
            i_xmin = (
                np.min([i for i, x in enumerate(yvals > 0) if x])
                if len(xvals[yvals > 0])
                else 0
            )
            i_xmax = (
                np.max([i for i, x in enumerate(yvals > 0) if x])
                if len(xvals[yvals > 0])
                else -1
            )
            xmins.append(xvals[i_xmin] - h.axes.widths[0][0] / 2)
            xmaxs.append(xvals[i_xmax] + h.axes.widths[0][-1] / 2)
        xmin = min(xmins)
        xmax = max(xmaxs)
        xrange = xmax - xmin
        ax1.set_xlim([xmin - xrange * 0.1, xmax + xrange * 0.1])

    ax1.set_ylabel("Events", y=1, ha="right")

    ax2 = plt.subplot2grid((4, 1), (2, 0), sharex=ax1)
    plt.setp(ax1.get_xticklabels(), visible=False)

    # calculate the ratio, with error propagation, and plot them
    for i, (c, h) in enumerate(zip(cmap, hlist)):
        if i == 0:
            continue
        ratio = np.divide(
            h.values(),
            hlist[0].values(),
            out=np.ones_like(h.values()),
            where=hlist[0].values() != 0,
        )
        ratio_err = np.where(
            hlist[0].values() > 0,
            np.sqrt(
                (hlist[0].values() ** -2) * (h.variances())
                + (h.values() ** 2 * hlist[0].values() ** -4) * (hlist[0].variances())
            ),
            0,
        )
        ax2.errorbar(
            hlist[0].axes.centers[0],
            ratio,
            yerr=ratio_err,
            color=c,
            fmt="o",
            linestyle="none",
        )

    ax2.axhline(1, ls="--", color="gray")
    ax2.set_ylabel("Ratio", y=1, ha="right")

    if systs is not None:
        assert len(systs) == len(hlist[0].axes.centers[0])
        widths = hlist[0].axes.widths[0]
        up_height = np.where(systs > 0, systs, 0)
        down_height = np.where(systs > 0, 1 / (1 + systs) - 1, 0)
        ax2.bar(
            hlist[0].axes.centers[0],
            height=up_height,
            bottom=1,
            width=widths,
            alpha=0.3,
            color="gray",
        )
        ax2.bar(
            hlist[0].axes.centers[0],
            height=down_height,
            bottom=1,
            width=widths,
            alpha=0.3,
            color="gray",
        )
        # add to legend
        ax1.plot([0, 0], color="gray", label="Systematics")

    if plot_label is None:
        plot_label = hlist[0].axes[0].label
        if plot_label == "Axis 0":
            plot_label = None
    ax1.legend(loc="best", fontsize="xx-small")
    ax2.set_xlabel(plot_label, y=1)

    return fig, (ax1, ax2)


def plot_ratio_regions(plots, plot_label, sample1, sample2, regions, density=False):
    fig = plt.figure()
    ax1 = plt.subplot2grid((4, 1), (0, 0), rowspan=2)
    ax2 = plt.subplot2grid((4, 1), (2, 0), sharex=ax1)
    _ = plt.setp(ax1.get_xticklabels(), visible=False)
    ax2 = plt.subplot2grid((4, 1), (2, 0), sharex=ax1)
    plt.setp(ax1.get_xticklabels(), visible=False)

    offset = 0
    mids = []
    for i, r in enumerate(regions):
        h1 = plots[sample1][plot_label.replace("A_", r + "_")].copy()
        h2 = plots[sample2][plot_label.replace("A_", r + "_")].copy()

        if density:
            h1 = h1 / h1.sum().value
            h2 = h2 / h2.sum().value

        y1, x1 = h1.to_numpy()
        x1 = x1[:-1]
        y2, x2 = h2.to_numpy()
        x2 = x2[:-1]

        xmin1 = np.argwhere(y1 > 0)[0] if any(y1 > 0) else [len(x1)]
        xmin2 = np.argwhere(y2 > 0)[0] if any(y2 > 0) else [len(x2)]
        xmax1 = np.argwhere(y1 > 0)[-1] if any(y1 > 0) else [0]
        xmax2 = np.argwhere(y2 > 0)[-1] if any(y2 > 0) else [0]
        xmin = min(np.concatenate((xmin1, xmin2)))
        xmax = max(np.concatenate((xmax1, xmax2)))
        x1 = x1[xmin : xmax + 1]
        x2 = x2[xmin : xmax + 1]
        y1 = y1[xmin : xmax + 1]
        y2 = y2[xmin : xmax + 1]

        x1 = x1 - x1[0]
        x2 = x2 - x2[0]

        this_offset = x1[-1] - x1[0]
        x1 = x1 + offset
        x2 = x2 + offset
        offset += this_offset

        mids.append((x1[-1] + x1[0]) / 2)

        y1_errs = np.sqrt(h1.variances())
        y1_errs = y1_errs[xmin : xmax + 1]
        if i == 0:
            print(sample1)
            ax1.step(x1, y1, color="midnightblue", label=sample1, where="mid")
        else:
            ax1.step(x1, y1, color="midnightblue", where="mid")
        ax1.errorbar(
            x1,
            y1,
            yerr=y1_errs,
            color="midnightblue".upper(),
            fmt="",
            drawstyle="steps-mid",
        )

        y2_errs = np.sqrt(h2.variances())
        y2_errs = y2_errs[xmin : xmax + 1]
        if i == 0:
            print(sample2)
            ax1.step(x2, y2, color="maroon", label=sample2, where="mid")
        else:
            ax1.step(x2, y2, color="maroon", where="mid")
        ax1.errorbar(
            x2, y2, yerr=y2_errs, color="maroon".upper(), fmt="", drawstyle="steps-mid"
        )

        ax1.axvline(x2[0], ls="--", color="black")
        ax2.axvline(x2[0], ls="--", color="black")

        # calculate the upper and lower errors
        # suppress errors where the denonminator is 0
        y1 = np.where(y1 > 0, y1, -1)
        yerrors_up = np.where(y1 > 0, y2 / y1 - (y2 - y2_errs) / (y1 + y1_errs), np.nan)
        yerrors_low = np.where(
            y1 > 0, (y2 + y2_errs) / (y1 - y1_errs) - y2 / y1, np.nan
        )
        ratio_errs = [yerrors_up, yerrors_low]
        ratios = np.where((y2 > 0) & (y1 > 0), y2 / y1, 1)
        ax2.errorbar(
            x1, ratios, yerr=ratio_errs, color="black", fmt="", drawstyle="steps-mid"
        )

    ax1.set_yscale("log")

    ax1.set_xticks(mids)
    ax1.set_xticklabels(list(regions))

    ax1.set_ylabel("Events", y=1, ha="right")
    ax1.legend(loc="upper left", bbox_to_anchor=(1.02, 1))

    ax2.axhline(1, ls="--", color="gray")
    ax2.set_ylim(0.4, 1.6)
    ax2.set_ylabel("Ratio", y=1, ha="right")
    ax2.set_xlabel(h1.axes[0].label, y=1)

    return fig, (ax1, ax2)


def plot_all_regions(
    plots,
    plot_label,
    samples,
    labels,
    regions="ABCDEFGH",
    density=False,
    xlim="default",
    log=True,
):
    fig = plt.figure(figsize=(20, 7))
    ax = fig.subplots()

    offset = 0
    mids = []
    for i, r in enumerate(regions):
        # get (x, y) for each sample in rhig region
        hists, ys, xs = [], [], []
        for sample in samples:
            h = plots[sample][plot_label.replace("A_", r + "_")]
            if density:
                h = h / h.sum().value
            y, x = h.to_numpy()
            x = x[:-1]
            hists.append(h)
            ys.append(y)
            xs.append(x)

        # get args for min and max
        xmins, xmaxs = [], []
        for _x, y in zip(xs, ys):
            xmin = np.argwhere(y > 0)[0] if any(y > 0) else [1e6]
            xmax = np.argwhere(y > 0)[-1] if any(y > 0) else [1e-6]
            xmins.append(xmin)
            xmaxs.append(xmax)
        xmin = min(xmins)[0]
        xmax = max(xmaxs)[0]

        # get only range that matters
        Xs, Ys = [], []
        for x, y in zip(xs, ys):
            x = x[xmin : xmax + 1]
            y = y[xmin : xmax + 1]
            x = x - x[0]
            this_offset = x[-1] - x[0]
            x = x + offset
            Xs.append(x)
            Ys.append(y)

        # total offset
        offset += this_offset

        mids.append((Xs[0][-1] + Xs[0][0]) / 2)

        for h, x, y, sample, label in zip(hists, Xs, Ys, samples, labels):
            y_errs = np.sqrt(h.variances())
            y_errs = y_errs[xmin : xmax + 1]
            if i == 0:
                if label == "I":
                    label == "SR"
                ax.step(x, y, color=getColor(sample), label=label, where="mid")
            else:
                ax.step(x, y, color=getColor(sample), where="mid")

        ax.axvline(Xs[0][0], ls="--", color="black")

    if log:
        ax.set_yscale("log")

    ax.set_xticks(mids)
    ax.set_xticklabels(list(regions))

    ax.set_ylabel("Events", y=1, ha="right")
    ax.legend(loc="upper left", bbox_to_anchor=(1.02, 1))

    return fig, ax


def plot_sys_variations(plots_sample, plot_label, sys, rebin=1j):
    """
    Plot variations for a systemtaic
    """
    h = plots_sample["_".join([plot_label])][::rebin]
    h_up = plots_sample["_".join([plot_label, sys, "up"])][::rebin]
    h_down = plots_sample["_".join([plot_label, sys, "down"])][::rebin]

    fig, axs = plot_ratio(
        [h, h_up, h_down], [sys + " nominal", sys + " up", sys + " down"]
    )
    axs[0].legend()
    axs[1].set_ylim(0.9, 1.1)
    return fig, axs


def slice_hist2d(hist, regions_list, slice_var="y"):
    """
    Inputs:
        hist: 2d Hist histogram.
        regions_list: list of regions using Hist slicing. e.g. [[10j,20j],[20j,30j],...]
        slice_var: 'x' or 'y', which dimensions to slice in
    Returns:
        A list of Hist histograms.
    """
    hist_list = []
    for regions in regions_list:
        if slice_var == "y":
            h = hist[:, regions[0] : regions[1] : sum]
        elif slice_var == "x":
            h = hist[regions[0] : regions[1] : sum, :]
        hist_list.append(h)
    return hist_list


def plot_sliced_hist2d(
    hist, regions_list, stack=False, density=False, slice_var="y", labels=None
):
    """
    Takes a 2d histogram, slices it in different regions, and plots the regions.
    Inputs:
        hist: 2d Hist histogram.
        regions_list: list of regions using Hist slicing. e.g. [[10j,20j],[20j,30j],...]
        bin_var: 'x' or 'y', which dimensions to slice in
        labels: list of strings to use as labels in plot.
    Returns:
        matplotlib fig and ax
    """
    if labels:
        assert len(labels) == len(regions_list)
    hist_list = slice_hist2d(hist, regions_list, slice_var)
    cmap = plt.cm.jet(np.linspace(0, 1, len(hist_list)))

    if stack:
        histtype = "fill"
    else:
        histtype = "step"

    fig = plt.figure()
    ax = fig.subplots()
    hep.histplot(
        hist_list,
        yerr=True,
        stack=stack,
        histtype=histtype,
        density=density,
        label=labels,
        color=cmap,
        ax=ax,
    )
    ax.legend(
        fontsize=14,
        framealpha=1,
        facecolor="white",
        shadow=True,
        bbox_to_anchor=(1.04, 1),
        loc="upper left",
    )
    ax.set_yscale("log")

    return fig, ax


def ABCD_4regions(
    hist_abcd,
    xregions,
    yregions,
    sum_var="x",
):
    if sum_var == "x":
        A = hist_abcd[xregions[0] : xregions[1] : sum, yregions[0] : yregions[1]]
        B = hist_abcd[xregions[0] : xregions[1] : sum, yregions[1] : yregions[2]]
        C = hist_abcd[xregions[1] : xregions[2] : sum, yregions[0] : yregions[1]]
        SR = hist_abcd[xregions[1] : xregions[2] : sum, yregions[1] : yregions[2]]
        SR_exp = B * C.sum().value / A.sum().value
    elif sum_var == "y":
        A = hist_abcd[xregions[0] : xregions[1], yregions[0] : yregions[1] : sum]
        B = hist_abcd[xregions[0] : xregions[1], yregions[1] : yregions[2] : sum]
        C = hist_abcd[xregions[1] : xregions[2], yregions[0] : yregions[1] : sum]
        SR = hist_abcd[xregions[1] : xregions[2], yregions[1] : yregions[2] : sum]
        SR_exp = C * B.sum().value / A.sum().value

    return SR, SR_exp


def ABCD_6regions(hist_abcd, xregions, yregions, sum_var="x"):
    if sum_var == "x":
        if len(xregions) == 3:
            A = hist_abcd[xregions[0] : xregions[1] : sum, yregions[0] : yregions[1]]
            B = hist_abcd[xregions[0] : xregions[1] : sum, yregions[1] : yregions[2]]
            C = hist_abcd[xregions[0] : xregions[1] : sum, yregions[2] : yregions[3]]
            D = hist_abcd[xregions[1] : xregions[2] : sum, yregions[0] : yregions[1]]
            E = hist_abcd[xregions[1] : xregions[2] : sum, yregions[1] : yregions[2]]
            SR = hist_abcd[xregions[1] : xregions[2] : sum, yregions[2] : yregions[3]]
        elif len(xregions) == 4:
            A = hist_abcd[xregions[0] : xregions[1] : sum, yregions[0] : yregions[1]]
            B = hist_abcd[xregions[1] : xregions[2] : sum, yregions[0] : yregions[1]]
            C = hist_abcd[xregions[2] : xregions[3] : sum, yregions[0] : yregions[1]]
            D = hist_abcd[xregions[0] : xregions[1] : sum, yregions[1] : yregions[2]]
            E = hist_abcd[xregions[1] : xregions[2] : sum, yregions[1] : yregions[2]]
            SR = hist_abcd[xregions[2] : xregions[3] : sum, yregions[1] : yregions[2]]
        SR_exp = (
            E
            * E.sum().value
            * C.sum().value
            * A.sum().value
            / (B.sum().value ** 2 * D.sum().value)
        )
    elif sum_var == "y":
        if len(xregions) == 3:
            A = hist_abcd[xregions[0] : xregions[1], yregions[0] : yregions[1] : sum]
            B = hist_abcd[xregions[0] : xregions[1], yregions[1] : yregions[2] : sum]
            C = hist_abcd[xregions[0] : xregions[1], yregions[2] : yregions[3] : sum]
            D = hist_abcd[xregions[1] : xregions[2], yregions[0] : yregions[1] : sum]
            E = hist_abcd[xregions[1] : xregions[2], yregions[1] : yregions[2] : sum]
            SR = hist_abcd[xregions[1] : xregions[2], yregions[2] : yregions[3] : sum]
        elif len(xregions) == 4:
            A = hist_abcd[xregions[0] : xregions[1], yregions[0] : yregions[1] : sum]
            B = hist_abcd[xregions[1] : xregions[2], yregions[0] : yregions[1] : sum]
            C = hist_abcd[xregions[2] : xregions[3], yregions[0] : yregions[1] : sum]
            D = hist_abcd[xregions[0] : xregions[1], yregions[1] : yregions[2] : sum]
            E = hist_abcd[xregions[1] : xregions[2], yregions[1] : yregions[2] : sum]
            SR = hist_abcd[xregions[2] : xregions[3], yregions[1] : yregions[2] : sum]
        SR_exp = (
            C
            * E.sum().value ** 2
            * A.sum().value
            / (B.sum().value ** 2 * D.sum().value)
        )

    return SR, SR_exp


def make_ABCD_9regions(hist_abcd, xregions, yregions, sum_var="X"):
    if sum_var == "x":
        A = hist_abcd[
            xregions[0][0] : xregions[0][1] : sum, yregions[0][0] : yregions[0][1]
        ]
        B = hist_abcd[
            xregions[0][0] : xregions[0][1] : sum, yregions[1][0] : yregions[1][1]
        ]
        C = hist_abcd[
            xregions[0][0] : xregions[0][1] : sum, yregions[2][0] : yregions[2][1]
        ]
        D = hist_abcd[
            xregions[1][0] : xregions[1][1] : sum, yregions[0][0] : yregions[0][1]
        ]
        E = hist_abcd[
            xregions[1][0] : xregions[1][1] : sum, yregions[1][0] : yregions[1][1]
        ]
        F = hist_abcd[
            xregions[1][0] : xregions[1][1] : sum, yregions[2][0] : yregions[2][1]
        ]
        G = hist_abcd[
            xregions[2][0] : xregions[2][1] : sum, yregions[0][0] : yregions[0][1]
        ]
        H = hist_abcd[
            xregions[2][0] : xregions[2][1] : sum, yregions[1][0] : yregions[1][1]
        ]
        SR = hist_abcd[
            xregions[2][0] : xregions[2][1] : sum, yregions[2][0] : yregions[2][1]
        ]

    elif sum_var == "y":
        A = hist_abcd[
            xregions[0][0] : xregions[0][1] : sum, yregions[0][0] : yregions[0][1]
        ]
        B = hist_abcd[
            xregions[0][0] : xregions[0][1] : sum, yregions[1][0] : yregions[1][1]
        ]
        C = hist_abcd[
            xregions[0][0] : xregions[0][1] : sum, yregions[2][0] : yregions[2][1]
        ]
        D = hist_abcd[
            xregions[1][0] : xregions[1][1] : sum, yregions[0][0] : yregions[0][1]
        ]
        E = hist_abcd[
            xregions[1][0] : xregions[1][1] : sum, yregions[1][0] : yregions[1][1]
        ]
        F = hist_abcd[
            xregions[1][0] : xregions[1][1] : sum, yregions[2][0] : yregions[2][1]
        ]
        G = hist_abcd[
            xregions[2][0] : xregions[2][1] : sum, yregions[0][0] : yregions[0][1]
        ]
        H = hist_abcd[
            xregions[2][0] : xregions[2][1] : sum, yregions[1][0] : yregions[1][1]
        ]
        SR = hist_abcd[
            xregions[2][0] : xregions[2][1] : sum, yregions[2][0] : yregions[2][1]
        ]

    return A, B, C, D, E, F, G, H, SR


def ABCD_9regions_errorProp(
    abcd, xregions, yregions, sum_var="x", approx=True, new_bins=None
):
    """
    Does 9 region ABCD using error propagation of the statistical uncertanties of the regions.
    """

    if sum_var == "y":
        raise Exception("sum_var='y' not implemented yet")

    A, B, C, D, E, F, G, H, SR = make_ABCD_9regions(
        abcd, xregions, yregions, sum_var=sum_var
    )
    SR_exp = SR.copy()

    # we need to rebin here in the case appox=True
    if new_bins:
        if sum_var == "x":
            F = rebin_piecewise(F, new_bins)
            C = rebin_piecewise(C, new_bins)
            SR = rebin_piecewise(SR, new_bins)
            SR_exp = rebin_piecewise(SR_exp, new_bins)

    preds, preds_err = [], []
    for i in range(len(F.values())):
        # this is needed in order to do error propagation correctly
        F_bin = F[i]
        C_bin = C[i]
        F_other = F.copy()
        F_other[i] = hist.accumulators.WeightedSum()

        # define the scaling factor function
        a, b, c, c_bin, d, e, f_bin, f_other, g, h = symbols(
            "A B C C_bin D E F_bin F_other G H"
        )
        if sum_var == "x" and approx:
            exp = (
                f_bin
                * (f_other + f_bin)
                * h**2
                * d**2
                * b**2
                * g**-1
                * c**-1
                * a**-1
                * e**-4
            )
        elif sum_var == "x" and not approx:
            exp = f_bin**2 * h**2 * d**2 * b**2 * g**-1 * c_bin**-1 * a**-1 * e**-4
        elif sum_var == "y":
            pass

        # defines lists of variables (sympy symbols) and accumulators (hist.sum())
        variables = [a, b, c, c_bin, d, e, f_bin, f_other, g, h]
        accs = [
            A.sum(),
            B.sum(),
            C.sum(),
            C_bin,
            D.sum(),
            E.sum(),
            F_bin,
            F_other.sum(),
            G.sum(),
            H.sum(),
        ]

        # calculate scaling factor by substituting values of the histograms' sums for the sympy symbols
        alpha = exp.copy()
        for var, acc in zip(variables, accs):
            alpha = alpha.subs(var, acc.value)

        # calculate the error on the scaling factor
        variance = 0
        for var, acc in zip(variables, accs):
            der = diff(exp, var)
            var = abs(acc.variance)
            variance += der**2 * var
        for var, acc in zip(variables, accs):
            variance = variance.subs(var, acc.value)
        sigma_alpha = variance

        if type(alpha) != sympy.core.numbers.Float or alpha <= 0:
            alpha = 0

        preds.append(alpha)
        preds_err.append(sigma_alpha)

    SR_exp.view().variance = preds_err
    SR_exp.view().value = preds

    return SR, SR_exp


def ABCD_9regions_yield(abcd, xregions, yregions):
    A, B, C, D, E, F, G, H, SR, _ = ABCD_9regions(
        abcd, xregions, yregions, sum_var="x", return_all=True
    )

    A = A.sum().value
    B = B.sum().value
    C = C.sum().value
    D = D.sum().value
    E = E.sum().value
    F = F.sum().value
    G = G.sum().value
    H = H.sum().value
    SR = SR.sum().value
    tot = A + B + C + D + E + F + G + H + SR

    SR_exp = (F**2) * (H**2) * (D**2) * (B**2) * (G**-1) * (C**-1) * (A**-1) * (E**-4)
    sigma_SR_exp = (
        np.sqrt(
            4 * (F**-1)
            + 4 * (H**-1)
            + 4 * (D**-1)
            + 4 * (B**-1)
            + (G**-1)
            + (C**-1)
            + (A**-1)
            + 16 * (E**-1)
        )
        * SR_exp
    )

    return SR, SR_exp, sigma_SR_exp


def integrate(h, lower, upper):
    i = h[lower:upper].sum()
    return i.value, np.sqrt(i.variance)


def find_nth(string, substring, n):
    if n == 1:
        return string.find(substring)
    else:
        return string.find(substring, find_nth(string, substring, n - 1) + 1)


def rebin_piecewise(h_in, bins, histtype="hist"):
    """
    Inputs:
        h : histogram
        bins: list of bins as real numbers
        histtype: one of allowed_histtypes to return

    Returns:
        h_out: a histogram of type 'histtype', rebinned according to desired bins
    """

    # only 1D hists supported for now
    if len(h_in.shape) != 1:
        raise Exception("Only 1D hists supported for now")

    # only hist and bh supported
    allowed_histtypes = ["hist", "bh"]
    if histtype not in allowed_histtypes:
        raise Exception("histtype in not in allowed_histtypes")

    # check that the bins are real numbers
    if any([x.imag != 0 for x in bins]):
        raise Exception("Only pass real-valued bins")

    # split the histogram by the bins
    # and for each bin, calculate total amount of events and variance
    z_vals, z_vars = [], []
    for iBin in range(len(bins) - 1):
        if histtype == "hist":
            bin_lo = bins[iBin] * 1.0j
            bin_hi = bins[iBin + 1] * 1.0j
        elif histtype == "bh":
            bin_lo = bh.loc(bins[iBin])
            bin_hi = bh.loc(bins[iBin + 1])

        h_fragment = h_in[bin_lo:bin_hi]
        z_vals.append(h_fragment.sum().value)
        z_vars.append(h_fragment.sum().variance)

    # fill the histograms
    if histtype == "hist":
        h_out = hist.Hist(
            hist.axis.Variable(bins, label=h_in.axes[0].label, name=h_in.axes[0].name),
            storage=hist.storage.Weight(),
            label=h_in.axes[0].label,
        )
        h_out[:] = np.stack([z_vals, z_vars], axis=-1)

    elif histtype == "bh":
        h_out = bh.Histogram(bh.axis.Variable(bins), storage=bh.storage.Weight())
        h_out[:] = np.stack([z_vals, z_vars], axis=-1)

    return h_out


def poly_fit_hist2d(h, deg=1):
    z_values = h.values().flatten()
    x_centers = h.axes[0].centers
    y_centers = h.axes[1].centers
    x_values = np.array([])
    y_values = np.array([])
    for i in range(len(x_centers)):
        x_values = np.concatenate((x_values, np.ones_like(y_centers) * x_centers[i]))
    for _i in range(len(x_centers)):
        y_values = np.concatenate((y_values, y_centers))
    p = np.poly1d(np.polyfit(x_values, y_values, deg, w=z_values, cov=False))
    logging.info("Linear fit result:", p)
    return p    


def hist_mean(hist):
    """
    Calculates the mean of a 1-dimensional Hist histogram.
    """
    bin_values = hist.values()
    bin_centers = hist.axes[0].centers
    mean = np.average(bin_centers, weights=bin_values)
    return mean


def hist_std_dev(hist, axis=0):
    """
    Calculates the standard deviation of a 1-dimensional Hist histogram.
    """
    bin_values = hist.values()
    bin_centers = hist.axes[0].centers
    mean = hist_mean(hist)

    # Calculate the sum of squared differences from the mean
    squared_diff_sum = np.sum(bin_values * (bin_centers - mean) ** 2)

    # Calculate the standard deviation
    standard_deviation = np.sqrt(squared_diff_sum / np.sum(bin_values))

    return standard_deviation


def hist2d_correlation(h):
    """
    Calculates Pearson Coefficient from a 2-dimensional Hist histogram.
    """

    coeff = 0

    assert len(h.axes) == 2

    xvals = h.axes[0].centers
    yvals = h.axes[1].centers
    zvals = h.values()

    xmean = hist_mean(h[:, sum])
    ymean = hist_mean(h[sum, :])
    xdev = hist_std_dev(h[:, sum])
    ydev = hist_std_dev(h[sum, :])

    if xdev == 0 or ydev == 0:
        return

    for i in range(len(xvals)):
        for j in range(len(yvals)):
            coeff += (xvals[i] - xmean) * (yvals[j] - ymean) * zvals[i, j]

    coeff /= xdev * ydev * h.sum().value
    error = np.sqrt((1 - coeff**2) / (h.sum().value - 2))

    return coeff, error


def sf(value, error):
    # Calculate the number of significant figures based on the error
    significant_figures = round(-math.log10(error)) + 1

    # Round the value and error to the determined significant figures
    rounded_value = round(value, significant_figures)
    rounded_error = round(error, significant_figures)

    return rounded_value, rounded_error


def nested_dict(n, type):
    if n == 1:
        return defaultdict(type)
    else:
        return defaultdict(lambda: nested_dict(n - 1, type))


def make_cutflow_table(
    cutflow_dict, samples, selections, efficiencies=False, relative_efficiencies=False
):
    """
    Create a table with the cutflow for each sample.
    :param cutflow_dict: dictionary of cutflows (dimension: sample x selection)
    :param samples: list of samples
    :param selections: list of selections
    :param efficiencies: if True, add efficiency columns
    :param relative_efficiencies: if True, add relative efficiency columns
    """
    table = []

    if efficiencies and relative_efficiencies:
        raise ValueError(
            "Cannot set both efficiencies and relative_efficiencies to True"
        )

    # add cutflow for each sample if needed
    for i in range(len(selections)):
        if not selections[i].startswith("cutflow_"):
            selections[i] = "cutflow_" + selections[i]

    for sample in samples:
        if efficiencies:  # calculate efficiency wrt total
            tot = cutflow_dict[sample]["cutflow_total"]
            this_sample_values = [
                cutflow_dict[sample][selection] / tot for selection in selections
            ]
        elif (
            relative_efficiencies
        ):  # calculate relative efficiency wrt previous selection
            this_sample_values = [
                (
                    cutflow_dict[sample][selection]
                    / cutflow_dict[sample][selections[i - 1]]
                    if i > 0
                    else 1
                )
                for i, selection in enumerate(selections)
            ]
        else:  # just the cutflow
            this_sample_values = [
                cutflow_dict[sample][selection] for selection in selections
            ]
        table.append(this_sample_values)

    return np.array(table)


def cutflow_table(
    cutflow_dict,
    samples,
    selections,
    selection_labels: str = [],
    sig_figs: int = 2,
    efficiencies: bool = False,
    relative_efficiencies: bool = False,
):
    """
    Create a table with the cutflow for each sample.
    :param cutflow_dict: dictionary of cutflows (dimension: sample x selection)
    :param samples: list of samples
    :param selections: list of selections
    :param selection_labels: labels for the selections
    :param sig_figs: number of significant figures to round to
    :param efficiencies: if True, add efficiency columns
    :param relative_efficiencies: if True, add relative efficiency columns
    """
    from prettytable import PrettyTable

    prettytable = PrettyTable()

    if len(selection_labels) == 0:
        selection_labels = [s.replace("cutflow_", "") for s in selections]
    prettytable.add_column("Selection", selection_labels)

    table = make_cutflow_table(
        cutflow_dict, samples, selections, efficiencies, relative_efficiencies
    )

    # add cutflow for each sample if needed
    for sample, sample_values in zip(samples, table):
        # round if needed
        values = [
            "{:g}".format(float("{:.{p}g}".format(v, p=sig_figs)))
            for v in sample_values
        ]
        prettytable.add_column(sample, values)

    return prettytable


def cutflow_plot(cutflow_dict, samples, selections, selection_labels: str = []):
    """
    Create a plot with the cutflow for each sample.
    :param cutflow_dict: dictionary of cutflows (dimension: sample x selection)
    :param samples: list of samples
    :param selections: selections to plot
    :param selection_labels: labels for the selections
    """
    fig, ax = plt.subplots()
    ax.set_yscale("log")
    ax.set_ylabel("Events")

    table = make_cutflow_table(cutflow_dict, samples, selections)

    for sample, cutflow_this_sample in zip(samples, table):
        ax.stairs(cutflow_this_sample, label=sample)

    ax.legend(loc=(1.02, 0.0), fontsize="xx-small")
    hep.cms.label(ax=ax)
    if len(selection_labels) == 0:  # in the case these are not defined
        selection_labels = [s.replace("cutflow_", "") for s in selections]
    ax.set_xticks(
        np.arange(len(selection_labels)) + 0.5,
        selection_labels,
        rotation=45,
        fontsize=10,
    )

    return fig, ax


def make_n1_plots(
    plots: dict,
    cutflows: dict,
    tag: str,
    density: bool = False,
    samples: list = [],
    stackedSamples: list = [],
):
    """
    Make n-1 plots (produced by make_hists.py as "<histogram-name>_N-1").
    :param plots: dictionary of histograms (dimension: sample x plot)
    :param cutflows: dictionary of cutflows (dimension: sample x selection)
    :param tag: tag to use for the n-1 plots
    :param density: if True, plot densities
    :param samples: list of samples to plot separately
    :param stackedSamples: list of samples to stack
    :param tag: tag to use for the n-1 plots
    :return: list of figures
    """

    figs = []
    allSamples = samples + stackedSamples
    if len(allSamples) == 0:
        raise ValueError(
            "No samples provided. Provide at least one samples or one stackedSamples."
        )

    n1_plots = [
        k for k in plots[allSamples[0]].keys() if k[:-1].endswith(tag + "_N-1")
    ]

    cuts = [k for k in cutflows[allSamples[0]].keys() if k.endswith(tag)]
    for cut in cuts:
        cut_bits = cut.split("_")
        cut_val = float(cut_bits[-2])

    samples_color = plt.cm.rainbow(np.linspace(0, 1, len(samples)))
    for p in n1_plots:

        var = p[:-1].replace("_" + tag + "_N-1", "")
        cut_val = None
        for cut in cuts:
            if var in cut:
                cut_bits = cut.split("_")
                cut_val = float(cut_bits[-2])
                cut_op = str(cut_bits[-3])
                break

        if cut_val is None:
            print("Could not find a cutflow for", var)

        fig = plt.figure()
        ax = fig.subplots()
        if len(stackedSamples) > 0:
            hep.histplot(
                [plots[s][p] for s in stackedSamples],
                label=stackedSamples,
                density=density,
                stack=True,
                histtype="fill",
                ax=ax,
            )
        if len(samples) > 0:
            hep.histplot(
                [plots[s][p] for s in samples],
                label=samples,
                density=density,
                stack=False,
                histtype="step",
                linestyle="dashed",
                linewidth=3,
                color=samples_color,
                ax=ax,
            )
        if cut_val:
            ax.vlines(
                cut_val,
                0,
                ax.get_ylim()[1],
                color="black",
                linestyle="--",
                linewidth=4,
                label=f"Cut value: {cut_val}",
            )
        ax.set_yscale("log")
        ax.legend(fontsize="xx-small", loc=(1.05, 0))
        figs.append(fig)

    return figs<|MERGE_RESOLUTION|>--- conflicted
+++ resolved
@@ -512,17 +512,12 @@
         norm = 1
 
         # finds era
-<<<<<<< HEAD
-        if file_metadata and ("era" in file_metadata.keys()) and ("lumi" in file_metadata.keys()):
-            era = str(file_metadata["era"])
-=======
         if (
             file_metadata
             and ("era" in file_metadata.keys())
             and ("lumi" in file_metadata.keys())
         ):
             era = file_metadata["era"]
->>>>>>> dd836c8c
             lumi = float(file_metadata["lumi"])
         else:
             # for older histograms, we need to scale by lumi, and find era via the filename
