"""
A submitter for processing many samples parallelly, using either Slurm or multithread.
Pass to this script the same options you would pass make_plots.py or merge_plots.py,
specify whether you want to plot or merge (--code),
and specify if you want multithread or Slurm (--method).

e.g.
python submit.py -i ../filelist/list.txt --isMC 1 --era 2016 -t July2023_2016 -o July2023_2016 --doABCD 1 --code plot --method multithread

If you're not running on submit, you might need to modify the slurm script template
and some of the work and log paths.

Authors: Luca Lavezzo and Chad Freer.
Date: July 2023
"""


import argparse
import getpass
import multiprocessing
import os
import shlex
import subprocess
from multiprocessing.pool import Pool, ThreadPool

import numpy as np
from plot_utils import check_proxy

# SLURM script template
slurm_script_template = """#!/bin/bash
#SBATCH --job-name={sample}
#SBATCH --output={log_dir}{sample}.out
#SBATCH --error={log_dir}{sample}.err
#SBATCH --time=02:00:00
#SBATCH --mem=2GB
#SBATCH --partition=submit

source ~/.bashrc
export X509_USER_PROXY=/home/submit/{user}/{proxy}
cd {work_dir}
cd ..
cd plotting/
{cmd}
"""


def call_process(cmd, work_dir):
    """This runs in a separate thread."""
    print("----[%] :", cmd)
    p = subprocess.Popen(
        ["bash", "-c", " ".join(shlex.split(cmd))],
        stdout=subprocess.PIPE,
        stderr=subprocess.PIPE,
        cwd=work_dir,
        shell=True
    )
    out, err = p.communicate()
    return (out, err)


parser = argparse.ArgumentParser(description="Famous Submitter")
# Specific to this script
parser.add_argument(
    "-f", "--force", action="store_true", help="overwrite", required=False
)
parser.add_argument(
    "-c",
    "--code",
    type=str,
    help="Which code to multithread (supported: 'plot' or 'merge')",
    required=True,
)
parser.add_argument(
    "-m",
    "--method",
    type=str,
    default="multithread",
    choices=["multithread", "slurm"],
    help="Which system to use to run the script.",
)
# These are the same as make_plots.py, and are passed straight through it
parser.add_argument("-o", "--output", type=str, help="output tag", required=False)
parser.add_argument("-t", "--tag", type=str, help="production tag", required=True)
parser.add_argument(
    "-i",
    "--input",
    type=str,
    required=True,
    help="Use specific input file (.txt) of samples.",
)
parser.add_argument(
    "-s",
    "--save",
    type=str,
    help="Use specific output directory. Overrides MIT-specific paths.",
    required=False,
    default=None,
)
parser.add_argument(
    "--xrootd",
    type=int,
    default=0,
    help="Local data or xrdcp from hadoop (default=False)",
)
# optional: call it with --merged = 1 to append a /merged/ to the paths in options 2 and 3
parser.add_argument("--merged", type=int, default=0, help="Use merged files")
# some info about the files, highly encouraged to specify every time
parser.add_argument("-e", "--era", type=str, help="era", required=True)
parser.add_argument("--isMC", type=int, help="Is this MC or data", required=True)
parser.add_argument("--scouting", type=int, default=0, help="Is this scouting or no")
# some parameters you can toggle freely
parser.add_argument("--doInf", type=int, default=0, help="make GNN plots")
parser.add_argument("--doSyst", type=int, default=0, help="make systematic plots")
parser.add_argument(
    "--doABCD", type=int, default=0, help="make plots for each ABCD+ region"
)
parser.add_argument(
    "--predictSR", type=int, default=0, help="Predict SR using ABCD method."
)
parser.add_argument(
    "--blind", type=int, default=1, help="Blind the data (default=True)"
)
parser.add_argument(
    "--weights",
    default="None",
    help="Pass the filename of the weights, e.g. --weights weights.npy",
)
parser.add_argument(
    "--channel", type=str, help="Analysis channel: ggF, WH", required=True
)
parser.add_argument(
    "--cores",
    type=int,
    help="Maximum number of cores to run multithread on.",
    default=50,
)
options = parser.parse_args()


<<<<<<< HEAD
if options.method not in ["slurm", "multithread"]:
    raise Exception("This option for method is not supported.")

# Read samples from input file
with open(options.input) as f:
    samples = f.read().splitlines()

=======
>>>>>>> 8a3495fe
# Set up where you're gonna work
if options.method == "slurm":
    # Found it necessary to run on a space with enough memory
    work_dir = "/work/submit/{}/dummy_directory{}".format(
        getpass.getuser(), np.random.randint(0, 10000)
    )
    os.system(f"mkdir {work_dir}")
    os.system(f"cp -R ../* {work_dir}/.")
    print("Working in", work_dir)
    work_dir += "/plotting/"
    log_dir = "/work/submit/{}/SUEP/logs/slurm_{}_{}/".format(
        os.environ["USER"],
        options.code,
        options.output if options.code == "plot" else options.tag,
    )
    if not os.path.isdir(log_dir):
        os.mkdir(log_dir)
elif options.method == "multithread":
    # Found it necessary to run on a space with enough memory
    work_dir = "/work/submit/{}/dummy_directory{}".format(
        getpass.getuser(), np.random.randint(0, 10000)
    )
    os.system(f"mkdir {work_dir}")
    os.system(f"cp -R ../* {work_dir}/.")
    print("Working in", work_dir)
    work_dir += "/plotting/"
    pool = Pool(
        min([multiprocessing.cpu_count(), options.cores]), maxtasksperchild=1000
    )
    results = []



# Making sure that the proxy is good
if options.xrootd:
    lifetime = check_proxy(time_min=10)
    print(f"--- proxy lifetime is {round(lifetime, 1)} hours")

# Loop over samples
for i, sample in enumerate(samples):
    if "/" in sample:
        sample = sample.split("/")[-1]
    if (
        os.path.isfile(
            f"/data/submit/{getpass.getuser()}/SUEP/outputs/{sample}_{options.output}.root"
        )
        and not options.force
    ):
        print(sample, "finished, skipping")
        continue

    # Code to execute
    if options.code == "merge":
        cmd = (
            "python merge_plots.py --tag={tag} --dataset={sample} --isMC={isMC}".format(
                tag=options.tag, sample=sample, isMC=options.isMC
            )
        )

    elif options.code == "plot":
        cmd = "python make_plots.py --dataset={sample} --tag={tag} --output={output_tag} --xrootd={xrootd} --weights={weights} --isMC={isMC} --era={era} --scouting={scouting} --merged={merged} --doInf={doInf} --doABCD={doABCD} --doSyst={doSyst} --blind={blind} --predictSR={predictSR} --save={save} --channel={channel}".format(
            sample=sample,
            tag=options.tag,
            output_tag=options.output,
            xrootd=options.xrootd,
            weights=options.weights,
            isMC=options.isMC,
            era=options.era,
            scouting=options.scouting,
            merged=options.merged,
            doInf=options.doInf,
            doABCD=options.doABCD,
            doSyst=options.doSyst,
            blind=options.blind,
            predictSR=options.predictSR,
            save=options.save,
            channel=options.channel,
            id=os.getuid(),
        )

    # execute the command with singularity
    singularity_prefix = "singularity run --bind /work/,/data/ /cvmfs/unpacked.cern.ch/registry.hub.docker.com/coffeateam/coffea-dask:latest "
    cmd = singularity_prefix + cmd

    # Method to execute the code with
    if options.method == "multithread":
        results.append(pool.apply_async(call_process, (cmd, work_dir)))

    elif options.method == "slurm":
        # Generate the SLURM script content
        slurm_script_content = slurm_script_template.format(
            log_dir=log_dir,
            work_dir=work_dir,
            cmd=cmd,
            sample=sample,
            user=getpass.getuser(),
            proxy=f"x509up_u{os.getuid()}",
        )

        # Write the SLURM script to a file
        slurm_script_file = f"{log_dir}submit_{sample}.sh"
        with open(slurm_script_file, "w") as f:
            f.write(slurm_script_content)

        # Submit the SLURM job
        subprocess.run(["sbatch", slurm_script_file])

# Close the pool and wait for each running task to complete
if options.method == "multithread":
    pool.close()
    pool.join()
    for result in results:
        out, err = result.get()
        if "error" in str(err).lower():
            print(str(err))
            print(" ----------------- ")
            print()

    # clean up
    os.system(f"rm -rf {work_dir}")<|MERGE_RESOLUTION|>--- conflicted
+++ resolved
@@ -136,17 +136,10 @@
 )
 options = parser.parse_args()
 
-
-<<<<<<< HEAD
-if options.method not in ["slurm", "multithread"]:
-    raise Exception("This option for method is not supported.")
-
 # Read samples from input file
 with open(options.input) as f:
     samples = f.read().splitlines()
 
-=======
->>>>>>> 8a3495fe
 # Set up where you're gonna work
 if options.method == "slurm":
     # Found it necessary to run on a space with enough memory
