"""
A submitter for processing many samples parallelly, using either Slurm or multithread.
Pass to this script the same options you would pass make_plots.py or merge_plots.py,
specify whether you want to plot or merge (--code),
and specify if you want multithread or Slurm (--method).

e.g.
python submit.py -i ../filelist/list.txt --isMC 1 --era 2016 -t July2023_2016 -o July2023_2016 --doABCD 1 --code plot --method multithread

If you're not running on submit, you might need to modify the slurm script template
and some of the work and log paths.

Authors: Luca Lavezzo and Chad Freer.
Date: July 2023
"""


import argparse
import getpass
import multiprocessing
import os
import shlex
import subprocess
from multiprocessing.pool import Pool, ThreadPool

import numpy as np
from plot_utils import check_proxy

# SLURM script template
slurm_script_template = """#!/bin/bash
#SBATCH --job-name={sample}
#SBATCH --output={log_dir}{sample}.out
#SBATCH --error={log_dir}{sample}.err
#SBATCH --time=02:00:00
#SBATCH --mem=2GB
#SBATCH --partition=submit

source ~/.bashrc
export X509_USER_PROXY=/home/submit/{user}/{proxy}
conda activate SUEP # Change to your own environment setup
cd {work_dir}
cd ..
cd plotting/
{cmd}
"""


def call_process(cmd, work_dir):
    """This runs in a separate thread."""
    print("----[%] :", cmd)
    p = subprocess.Popen(
        ["bash", "-c", " ".join(shlex.split(cmd))],
        stdout=subprocess.PIPE,
        stderr=subprocess.PIPE,
        cwd=work_dir,
        shell=True,
    )
    out, err = p.communicate()
    return (out, err)


parser = argparse.ArgumentParser(description="Famous Submitter")
# Specific to this script
parser.add_argument(
    "-f", "--force", action="store_true", help="overwrite", required=False
)
parser.add_argument(
    "-c",
    "--code",
    type=str,
    help="Which code to multithread (supported: 'plot' or 'merge')",
    required=True,
)
parser.add_argument(
    "-m",
    "--method",
    type=str,
    default="multithread",
    choices=["multithread", "slurm"],
    help="Which system to use to run the script.",
)
# These are the same as make_plots.py, and are passed straight through it
parser.add_argument("-o", "--output", type=str, help="output tag", required=False)
parser.add_argument("-t", "--tag", type=str, help="production tag", required=True)
parser.add_argument(
    "-i",
    "--input",
    type=str,
    required=True,
    help="Use specific input file (.txt) of samples.",
)
parser.add_argument(
    "-s",
    "--save",
    type=str,
    help="Use specific output directory. Overrides MIT-specific paths.",
    required=False,
    default=None,
)
parser.add_argument(
    "--xrootd",
    type=int,
    default=0,
    help="Local data or xrdcp from hadoop (default=False)",
)
# optional: call it with --merged = 1 to append a /merged/ to the paths in options 2 and 3
parser.add_argument("--merged", type=int, default=0, help="Use merged files")
# some info about the files, highly encouraged to specify every time
parser.add_argument("-e", "--era", type=str, help="era", required=False)
parser.add_argument("--isMC", type=int, help="Is this MC or data", required=True)
parser.add_argument("--scouting", type=int, default=0, help="Is this scouting or no")
# some parameters you can toggle freely
parser.add_argument("--doInf", type=int, default=0, help="make GNN plots")
parser.add_argument("--doSyst", type=int, default=0, help="make systematic plots")
parser.add_argument(
    "--doABCD", type=int, default=0, help="make plots for each ABCD+ region"
)
parser.add_argument(
    "--predictSR", type=int, default=0, help="Predict SR using ABCD method."
)
parser.add_argument(
    "--blind", type=int, default=1, help="Blind the data (default=True)"
)
parser.add_argument(
    "--weights",
    default="None",
    help="Pass the filename of the weights, e.g. --weights weights.npy",
)
parser.add_argument(
    "--channel", type=str, help="Analysis channel: ggF, WH", required=True
)
parser.add_argument(
    "--cores",
    type=int,
    help="Maximum number of cores to run multithread on.",
    default=50,
)
options = parser.parse_args()


# Set up where you're gonna work
if options.method == "slurm":
    # Found it necessary to run on a space with enough memory
    work_dir = "/work/submit/{}/dummy_directory{}".format(
        getpass.getuser(), np.random.randint(0, 10000)
    )
    os.system(f"mkdir {work_dir}")
    os.system(f"cp -R ../* {work_dir}/.")
    print("Working in", work_dir)
    work_dir += "/plotting/"
    log_dir = "/work/submit/{}/SUEP/logs/slurm_{}_{}/".format(
        os.environ["USER"],
        options.code,
        options.output if options.code == "plot" else options.tag,
    )
    if not os.path.isdir(log_dir):
        os.mkdir(log_dir)
elif options.method == "multithread":
    # Found it necessary to run on a space with enough memory
    work_dir = "/work/submit/{}/dummy_directory{}".format(
        getpass.getuser(), np.random.randint(0, 10000)
    )
    os.system(f"mkdir {work_dir}")
    os.system(f"cp -R ../* {work_dir}/.")
    print("Working in", work_dir)
    work_dir += "/plotting/"
<<<<<<< HEAD
    pool = Pool(
        min([multiprocessing.cpu_count(), options.cores]), maxtasksperchild=1000
    )
=======
    pool = Pool(min([multiprocessing.cpu_count(), 5]), maxtasksperchild=1000)
>>>>>>> cbea747f
    results = []

# Read samples from input file
with open(options.input) as f:
    samples = f.read().splitlines()

# Making sure that the proxy is good
if options.xrootd:
    lifetime = check_proxy(time_min=10)
    print(f"--- proxy lifetime is {round(lifetime, 1)} hours")

# Loop over samples
for i, sample in enumerate(samples):
    if "/" in sample:
        sample = sample.split("/")[-1]
    if (
        os.path.isfile(
            f"/data/submit/{getpass.getuser()}/SUEP/outputs/{sample}_{options.output}.root"
        )
        and not options.force
    ):
        print(sample, "finished, skipping")
        continue

    # Code to execute
    if options.code == "merge":
        cmd = (
            "python merge_plots.py --tag={tag} --dataset={sample} --isMC={isMC}".format(
                tag=options.tag, sample=sample, isMC=options.isMC
            )
        )

    elif options.code == "plot":
        cmd = "python make_plots.py --dataset={sample} --tag={tag} --output={output_tag} --xrootd={xrootd} --weights={weights} --isMC={isMC} --era={era} --scouting={scouting} --merged={merged} --doInf={doInf} --doABCD={doABCD} --doSyst={doSyst} --blind={blind} --predictSR={predictSR} --save={save} --channel={channel}".format(
            sample=sample,
            tag=options.tag,
            output_tag=options.output,
            xrootd=options.xrootd,
            weights=options.weights,
            isMC=options.isMC,
            era=options.era,
            scouting=options.scouting,
            merged=options.merged,
            doInf=options.doInf,
            doABCD=options.doABCD,
            doSyst=options.doSyst,
            blind=options.blind,
            predictSR=options.predictSR,
            save=options.save,
            channel=options.channel,
            id=os.getuid(),
        )

    # execute the command with singularity
    singularity_prefix = "singularity run --bind /work/,/data/ /cvmfs/unpacked.cern.ch/registry.hub.docker.com/coffeateam/coffea-dask:latest "
    cmd = singularity_prefix + cmd

    # Method to execute the code with
    if options.method == "multithread":
        results.append(pool.apply_async(call_process, (cmd, work_dir)))

    elif options.method == "slurm":
        # Generate the SLURM script content
        slurm_script_content = slurm_script_template.format(
            log_dir=log_dir,
            work_dir=work_dir,
            cmd=cmd,
            sample=sample,
            user=getpass.getuser(),
            proxy=f"x509up_u{os.getuid()}",
        )

        # Write the SLURM script to a file
        slurm_script_file = f"{log_dir}submit_{sample}.sh"
        with open(slurm_script_file, "w") as f:
            f.write(slurm_script_content)

        # Submit the SLURM job
        subprocess.run(["sbatch", slurm_script_file])

# Close the pool and wait for each running task to complete
if options.method == "multithread":
    pool.close()
    pool.join()
    for result in results:
        out, err = result.get()
        if "error" in str(err).lower():
            print(str(err))
            print(" ----------------- ")
            print()

    # clean up
    os.system(f"rm -rf {work_dir}")<|MERGE_RESOLUTION|>--- conflicted
+++ resolved
@@ -164,13 +164,11 @@
     os.system(f"cp -R ../* {work_dir}/.")
     print("Working in", work_dir)
     work_dir += "/plotting/"
-<<<<<<< HEAD
+
     pool = Pool(
         min([multiprocessing.cpu_count(), options.cores]), maxtasksperchild=1000
     )
-=======
-    pool = Pool(min([multiprocessing.cpu_count(), 5]), maxtasksperchild=1000)
->>>>>>> cbea747f
+
     results = []
 
 # Read samples from input file
