--- conflicted
+++ resolved
@@ -10,6 +10,7 @@
 workflows/__pycache__/
 dask-worker-space/
 .vscode/
+*.pyc
 
 # Log & txt files
 dask-report.html
@@ -24,10 +25,4 @@
 
 # Image files
 *.png
-<<<<<<< HEAD
-*.pdf
-=======
-*.pdf
-*.txt
-*.pyc
->>>>>>> 4853cd81
+*.pdf