--- conflicted
+++ resolved
@@ -66,7 +66,6 @@
                     "SUEP_phi_HighestPT",
                 ],
             ],
-<<<<<<< HEAD
             [
                 "deltaPhi_minDeltaPhiMETJet_MET",
                 deltaPhi_x_y,
@@ -75,10 +74,7 @@
                     "WH_MET_phi",
                 ],
             ],
-             # [
-=======
             # [
->>>>>>> 6d277ee9
             #     "SUEPMostNumerous",
             #     lambda x, y: x > y,
             #     ["SUEP_nconst_HighestPT", "otherAK15_maxConst_nconst_HighestPT"],
