--- conflicted
+++ resolved
@@ -31,9 +31,7 @@
         init_hists_GNNInverted(output, label, config, regions_list)
 
     ###########################################################################################################################
-<<<<<<< HEAD
     # WH analysis
-
     if 'limits' not in label:
         if "WH" in options.channel:
             init_hists_highestPT(output, label)
@@ -41,12 +39,6 @@
             init_hists_VRGJ(output, label)
     else:
         init_hists_WHlimits(output, label, regions_list)
-=======
-    if "WH" in options.channel:
-        init_hists_highestPT(output, label)
-    if "VRGJ" in options.channel:
-        init_hists_VRGJ(output, label)
->>>>>>> 6d277ee9
 
     return output
 
@@ -1306,141 +1298,6 @@
                 name=f"nCRQCDleptons_{label}",
                 label=r"$n_{\mathrm{CRQCD~leptons}}$",
             ).Weight(),
-<<<<<<< HEAD
-=======
-            f"deltaPhi_SUEP_photon_{label}": Hist.new.Reg(
-                60,
-                0,
-                3.2,
-                name=f"deltaPhi_SUEP_photon_{label}",
-                label=r"$\Delta\phi(\gamma, SUEP)$",
-            ).Weight(),
-            f"photon_SUEP_BV_{label}": Hist.new.Reg(
-                100,
-                -1,
-                10,
-                name=f"photon_SUEP_BV_{label}",
-                label=r"($p_T^{\gamma} - p_T^{SUEP}$)/$p_T^{SUEP}$",
-            ).Weight(),
-            f"photon_pt_{label}": Hist.new.Reg(
-                100,
-                0,
-                1000,
-                name=f"photon_pt_{label}",
-                label=r"$p^{\gamma}_T$",
-            ).Weight(),
-            f"photon_eta_{label}": Hist.new.Reg(
-                100,
-                -3,
-                3,
-                name=f"photon_eta_{label}",
-                label=r"$\eta^{\gamma}$",
-            ).Weight(),
-            f"photon_pixelSeed_{label}": Hist.new.Reg(
-                2,
-                0,
-                2,
-                name=f"photon_pixelSeed_{label}",
-                label=r"$\gamma$ pixelSeed",
-            ).Weight(),
-            f"photon_mvaID_{label}": Hist.new.Reg(
-                100,
-                -1,
-                1,
-                name=f"photon_mvaID_{label}",
-                label=r"$\gamma$ mvaID",
-            ).Weight(),
-            f"photon_electronVeto_{label}": Hist.new.Reg(
-                2,
-                0,
-                2,
-                name=f"photon_electronVeto_{label}",
-                label=r"$\gamma$ electronVeto",
-            ).Weight(),
-            f"photon_hoe_{label}": Hist.new.Reg(
-                100,
-                0,
-                1,
-                name=f"photon_hoe_{label}",
-                label=r"$\gamma$ HoE",
-            ).Weight(),
-            f"photon_r9_{label}": Hist.new.Reg(
-                100,
-                0,
-                1.5,
-                name=f"photon_r9_{label}",
-                label=r"$\gamma$ r9",
-            ).Weight(),
-            f"photon_cutBased_{label}": Hist.new.Reg(
-                4,
-                0,
-                4,
-                name=f"photon_cutBased_{label}",
-                label=r"$\gamma$ cutBased",
-            ).Weight(),
-            f"photon_pfRelIso03_all_{label}": Hist.new.Reg(
-                100,
-                0,
-                1,
-                name=f"photon_pfRelIso03_all_{label}",
-                label=r"$\gamma$ pfRelIso03_all",
-            ).Weight(),
-            f"photon_isScEtaEB_{label}": Hist.new.Reg(
-                2,
-                0,
-                2,
-                name=f"photon_isScEtaEB_{label}",
-                label=r"$\gamma$ isScEtaEB",
-            ).Weight(),
-            f"photon_isScEtaEE_{label}": Hist.new.Reg(
-                2,
-                0,
-                2,
-                name=f"photon_isScEtaEE_{label}",
-                label=r"$\gamma$ isScEtaEE",
-            ).Weight(),
-            f"minDeltaRJetPhoton_{label}": Hist.new.Reg(
-                100,
-                0,
-                6,
-                name=f"minDeltaRJetPhoton_{label}",
-                label=r"min($\Delta R$(ak4jets, $\gamma$))",
-            ).Weight(),
-            f"maxDeltaRJetPhoton_{label}": Hist.new.Reg(
-                100,
-                0,
-                6,
-                name=f"maxDeltaRJetPhoton_{label}",
-                label=r"max($\Delta R$(ak4jets, $\gamma$))",
-            ).Weight(),
-            f"minDeltaPhiJetPhoton_{label}": Hist.new.Reg(
-                60,
-                0,
-                3.2,
-                name=f"minDeltaPhiJetPhoton_{label}",
-                label=r"min($\Delta\phi$(ak4jets, $\gamma$))",
-            ).Weight(),
-            f"maxDeltaPhiJetPhoton_{label}": Hist.new.Reg(
-                60,
-                0,
-                3.2,
-                name=f"maxDeltaPhiJetPhoton_{label}",
-                label=r"max($\Delta\phi$(ak4jets, $\gamma$))",
-            ).Weight(),
-            f"minDeltaEtaJetPhoton_{label}": Hist.new.Reg(
-                100,
-                0,
-                6,
-                name=f"minDeltaEtaJetPhoton_{label}",
-                label=r"min($\Delta\eta$(ak4jets, $\gamma$))",
-            ).Weight(),
-            f"maxDeltaEtaJetPhoton_{label}": Hist.new.Reg(
-                100,
-                0,
-                6,
-                name=f"maxDeltaEtaJetPhoton_{label}",
-                label=r"max($\Delta\eta$(ak4jets, $\gamma$))",
-            ).Weight(),
             f"W_SUEP_BV_{label}": Hist.new.Reg(
                 100,
                 -1,
@@ -1448,7 +1305,6 @@
                 name=f"W_SUEP_BV_{label}",
                 label="($p_T^W - p_T^{SUEP}$)/$p_T^{SUEP}$",
             ).Weight(),
->>>>>>> 6d277ee9
             # f"W_jet1_BV_{label}": Hist.new.Reg(
             #     100,
             #     -1,
@@ -2362,7 +2218,6 @@
 
 def init_hists_VRGJ(output, label):
 
-<<<<<<< HEAD
     output.update({
         f"deltaPhi_SUEP_photon_{label}": Hist.new.Reg(
             60,
@@ -2720,65 +2575,4 @@
                     label=r"$S^{\mathrm{SUEP}}_{\mathrm{boosted}}$",
                 ).Weight()
             }
-        )
-=======
-    output.update(
-        {
-            f"WH_gammaTriggerBits_{label}": Hist.new.Reg(
-                10,
-                0,
-                10,
-                name=f"WH_gammaTriggerBits_{label}",
-                label=r"WH_gammaTriggerBits",
-            ).Weight(),
-            f"2D_photon_pt_vs_WH_gammaTriggerBits_{label}": Hist.new.Reg(
-                1000,
-                0,
-                1000,
-                name=f"photon_pt_{label}",
-                label="Photon $p_T$ [GeV]",
-            )
-            .Reg(
-                10,
-                0,
-                10,
-                name=f"WH_gammaTriggerBits_{label}",
-                label=r"WH_gammaTriggerBits",
-            )
-            .Weight(),
-            f"WH_no_doubleCountedPhotons_{label}": Hist.new.Int(
-                0,
-                2,
-                name=f"WH_no_doubleCountedPhotons_{label}",
-                label="no double counted photons",
-            ).Weight(),
-            f"minDeltaRGenRecoPhotons_{label}": Hist.new.Reg(
-                100,
-                0,
-                6,
-                name=f"minDeltaRGenRecoPhotons_{label}",
-                label=r"min $\Delta R(\mathrm{Gen \gamma, Reco \gamma})$",
-            ).Weight(),
-            f"3D_photon_pt_vs_WH_gammaTriggerBits_vs_WH_gammaTriggerUnprescaleWeight_{label}": Hist.new.Reg(
-                1000,
-                0,
-                1000,
-                name=f"photon_pt_{label}",
-                label="Photon $p_T$ [GeV]",
-            )
-            .Reg(
-                10,
-                0,
-                10,
-                name=f"WH_gammaTriggerBits_{label}",
-                label=r"WH_gammaTriggerBits",
-            )
-            .Variable(
-                [0, 2, 60, 64, 245, 251, 500],
-                name=f"WH_gammaTriggerUnprescaleWeight_{label}",
-                label=r"WH_gammaTriggerUnprescaleWeight",
-            )
-            .Weight(),
-        }
-    )
->>>>>>> 6d277ee9
+        )