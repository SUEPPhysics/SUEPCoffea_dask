"""
Script to run the SUEPDaskHistMaker for the WH analysis.
Author: Luca Lavezzo
Date: August 2024
"""

import argparse
import os
from types import SimpleNamespace

import fill_utils
import hist_defs
import var_defs
from SUEPDaskHistMaker import SUEPDaskHistMaker


def getOptions() -> dict:

    username = os.environ["USER"]

    parser = argparse.ArgumentParser(description="Run the SUEP histogram maker")

    # arguments for this script
    parser.add_argument(
        "--input", "-i", type=str, help="Text file of samples to process"
    )
    parser.add_argument(
        "--sample", type=str, help="Sample to process, alternative to --input"
    )
    parser.add_argument(
        "--client",
        type=str,
        default="local",
        choices=["local", "slurm"],
        help="Where to set up the client",
    )
    parser.add_argument(
        "--nworkers", "-n", type=int, default=20, help="Number of workers to use"
    )

    # required SUEPDaskHistMaker arguments
    parser.add_argument("--isMC", type=int, default=1, help="isMC")
    parser.add_argument("--channel", type=str, default="WH", help="Channel")
    parser.add_argument("--era", type=str, required=True, help="Era")
    parser.add_argument("--tag", type=str, required=True, help="Ntuple tag")
    parser.add_argument("--output", type=str, required=True, help="Output tag")

    # optional SUEPDaskHistMaker arguments
    parser.add_argument("--doSyst", type=int, default=0, help="Do systematics")
    parser.add_argument("--verbose", type=int, default=0, help="Verbose")
    parser.add_argument(
        "--xrootd", type=int, default=0, help="Use xrootd to read the ntuples"
    )
    parser.add_argument(
        "--saveDir",
        type=str,
        default="/ceph/submit/data/user/"
        + username[0]
        + "/"
        + username
        + "/SUEP/outputs/",
        help="Save directory",
    )
    parser.add_argument(
        "--logDir",
        type=str,
        default="/work/submit/" + username + "/SUEP/logs/",
        help="Log directory",
    )
    parser.add_argument(
        "--dataDirLocal",
        type=str,
        default="/ceph/submit/data/user/"
        + username[0]
        + "/"
        + username
        + "/SUEP/{}/{}/",
        help="Local ntuple directory",
    )
    parser.add_argument(
        "--dataDirXRootD",
        type=str,
        default="/cms/store/user/" + username + "/SUEP/{}/{}/",
        help="XRootD ntuple directory",
    )
    parser.add_argument("--merged", type=int, default=0, help="Use merged ntuples")
    parser.add_argument(
        "--maxFiles", type=int, default=-1, help="Maximum number of files to run on"
    )
    parser.add_argument("--pkl", type=int, default=1, help="Use pickle files")
    parser.add_argument("--printEvents", type=int, default=0, help="Print events")
    parser.add_argument(
        "--redirector", type=str, default="root://submit50.mit.edu/", help="Redirector"
    )
    parser.add_argument("--doABCD", type=int, default=0, help="Do ABCD")
    parser.add_argument(
        "--file",
        type=str,
        help="Ntuple single filename, in case you don't want to process a whole sample",
    )
    parser.add_argument("--blind", type=int, default=0, help="Blind")

    options = parser.parse_args()
    options = vars(options)

    # either input or sample must be provided
    if not options.get("input") and not options.get("sample"):
        raise ValueError("Either --input or --sample must be provided")
    if options.get("input"):
        with open(options["input"]) as f:
            options["samples"] = [line.split("/")[-1] for line in f.read().splitlines()]
    else:
        options["samples"] = [options["sample"]]

    return options


def main():

    # get the options
    options = getOptions()

    # set up your configuration
    if options["channel"] == "WH":
        config = {
             "SR": {
                "input_method": "HighestPT",
                "method_var": "SUEP_nconst_HighestPT",
                "SR": [
                    ["SUEP_S1_HighestPT", ">=", 0.5],
                    ["SUEP_nconst_HighestPT", ">=", 30]
                ],
                "selections": [
                    #"genCheck == 1",
                    "WH_MET_pt > 30",
                    "W_pt > 55",
                    "W_mt < 130",
                    "W_mt > 30",
                    "bjetSel == 1",
                    "deltaPhi_SUEP_W > 1.5",
                    "deltaPhi_SUEP_MET > 1.5",
                    "deltaPhi_lepton_SUEP > 1.5",
                    "ak4jets_inSUEPcluster_n_HighestPT >= 1",
                    "W_SUEP_BV < 2",
                    "deltaPhi_minDeltaPhiMETJet_MET > 1.5",
                    "SUEP_S1_HighestPT > 0.3",
                ],
                "syst":  [],
             },
            "CRWJ": {
                "input_method": "HighestPT",
                "method_var": "SUEP_nconst_HighestPT",
                "SR": [
                    ["SUEP_S1_HighestPT", ">=", 0.25],
                    ["SUEP_nconst_HighestPT", ">=", 30],
                ],
                "selections": [
                    "SUEP_nconst_HighestPT > 10",
                    "WH_MET_pt > 30",
                    "W_pt > 55",
                    "W_mt < 130",
                    "W_mt > 30",
                    "bjetSel == 1",
                    "deltaPhi_SUEP_W > 1.5",
                    "deltaPhi_SUEP_MET > 1.5",
                    "deltaPhi_lepton_SUEP > 1.5",
                    "ak4jets_inSUEPcluster_n_HighestPT >= 1",
                    "W_SUEP_BV < 2",
                    "deltaPhi_minDeltaPhiMETJet_MET > 1.5",
                    "SUEP_S1_HighestPT < 0.3",
                ],
                "syst": [],
            },
<<<<<<< HEAD
            # "SRlimits": {
            #     "input_method": "HighestPT",
            #     "method_var": "SUEP_nconst_HighestPT",
            #     "xvar": "SUEP_S1_HighestPT",
            #     "xvar_regions": [0.3, 0.4, 0.5, 2.0],
            #     "yvar": "SUEP_nconst_HighestPT",
            #     "yvar_regions": [20, 30, 1000],
            #     "SR": [
            #         ["SUEP_S1_HighestPT", ">=", 0.5],
            #         ["SUEP_nconst_HighestPT", ">=", 30]
            #     ],
            #     "selections": [
            #         # "genCheck == 1",
            #         "WH_MET_pt > 30",
            #         "W_pt > 55",
            #         "W_mt < 130",
            #         "W_mt > 30",
            #         "bjetSel == 1",
            #         "deltaPhi_SUEP_W > 1.5",
            #         "deltaPhi_SUEP_MET > 1.5",
            #         "deltaPhi_lepton_SUEP > 1.5",
            #         "ak4jets_inSUEPcluster_n_HighestPT >= 1",
            #         "W_SUEP_BV < 2",
            #         "deltaPhi_minDeltaPhiMETJet_MET > 1.5",
            #         "SUEP_S1_HighestPT > 0.3",
            #     ],
            #      "syst":  [],
            #  },
            # "CRWJlimits": {
            #     "input_method": "HighestPT",
            #     "method_var": "SUEP_nconst_HighestPT",
            #     "xvar": "SUEP_S1_HighestPT",
            #     "xvar_regions": [0.05, 0.15, 0.25, 0.3],
            #     "yvar": "SUEP_nconst_HighestPT",
            #     "yvar_regions": [20, 30, 1000],
            #     "SR": [
            #         ["SUEP_S1_HighestPT", ">=", 0.25],
            #         ["SUEP_nconst_HighestPT", ">=", 30]
            #     ],
            #     "selections": [
            #         # "genCheck == 1",
            #         "WH_MET_pt > 30",
            #         "W_pt > 55",
            #         "W_mt < 130",
            #         "W_mt > 30",
            #         "bjetSel == 1",
            #         "deltaPhi_SUEP_W > 1.5",
            #         "deltaPhi_SUEP_MET > 1.5",
            #         "deltaPhi_lepton_SUEP > 1.5",
            #         "ak4jets_inSUEPcluster_n_HighestPT >= 1",
            #         "W_SUEP_BV < 2",
            #         "deltaPhi_minDeltaPhiMETJet_MET > 1.5",
            #         "SUEP_S1_HighestPT < 0.3",
            # ],
            #     "syst":  [],
            # },
    }
    if options['channel'] == 'WH-VRGJ':
        config = {
            "VRGJlowS": {
               "input_method": "HighestPT",
               "method_var": "SUEP_nconst_HighestPT",
               "selections": [
                   "bjetSel == 1",
                   "minDeltaPhiJetPhoton > 1.5",
                   "deltaPhi_SUEP_photon > 1.5",
                   "ak4jets_inSUEPcluster_n_HighestPT >= 1",
                   "photon_SUEP_BV < 2",
                   "SUEP_S1_HighestPT < 0.3",
               ],
            },
            "VRGJlowS3-lowPt": {
               "input_method": "HighestPT",
               "method_var": "SUEP_nconst_HighestPT",
=======
        }
    if options["channel"] == "WH-VRGJ":
        config = {
            "VRGJlowSOVERLAP": {
                "input_method": "HighestPT",
                "method_var": "SUEP_nconst_HighestPT",
                "selections": [
                    # "WH_no_doubleCountedPhotons == 1",
                    "ngood_fastjets >= 1",
                    "photon_pt > 235",
                    "SUEP_S1_HighestPT < 0.3",
                ],
            },
            "VRGJlowS": {
                "input_method": "HighestPT",
                "method_var": "SUEP_nconst_HighestPT",
                "selections": [
                    "WH_no_doubleCountedPhotons == 1",
                    "ngood_fastjets >= 1",
                    "photon_pt > 235",
                    "SUEP_S1_HighestPT < 0.3",
                ],
            },
            # "VRGJlowS": {
            #    "input_method": "HighestPT",
            #    "method_var": "SUEP_nconst_HighestPT",
            # #    "SR": [
            # #        ["SUEP_S1_HighestPT", ">=", 0.25],
            # #        ["SUEP_nconst_HighestPT", ">=", 30],
            # #    ],
            #    "selections": [
            #        #"gammaTriggerSel == 1",
            #        "WH_no_doubleCountedPhotons == 1",
            #        #"bjetSel == 1",
            #        #"deltaPhi_SUEP_photon > 1.5",
            #        #"ak4jets_inSUEPcluster_n_HighestPT >= 1",
            #        #"photon_SUEP_BV < 2",
            #        "ngood_fastjets >= 1",
            #        "SUEP_S1_HighestPT < 0.3",
            #    ],
            # },
            # "VRGJlowSNOAK15": {
            #    "input_method": "HighestPT",
            #    #"method_var": "SUEP_nconst_HighestPT",
            # #    "SR": [
            # #        ["SUEP_S1_HighestPT", ">=", 0.25],
            # #        ["SUEP_nconst_HighestPT", ">=", 30],
            # #    ],
            #    "selections": [
            #        #"gammaTriggerSel == 1",
            #        "WH_no_doubleCountedPhotons == 1",
            #        #"bjetSel == 1",
            #        #"deltaPhi_SUEP_photon > 1.5",
            #        #"ak4jets_inSUEPcluster_n_HighestPT >= 1",
            #        #"photon_SUEP_BV < 2",
            #        "SUEP_S1_HighestPT < 0.3",
            #    ],
            # },
            # "VRGJlowSNOAK15NOREM": {
            #    "input_method": "HighestPT",
            #    #"method_var": "SUEP_nconst_HighestPT",
            # #    "SR": [
            # #        ["SUEP_S1_HighestPT", ">=", 0.25],
            # #        ["SUEP_nconst_HighestPT", ">=", 30],
            # #    ],
            #    "selections": [
            #        #"gammaTriggerSel == 1",
            #        #"WH_no_doubleCountedPhotons == 1",
            #        #"bjetSel == 1",
            #        #"deltaPhi_SUEP_photon > 1.5",
            #        #"ak4jets_inSUEPcluster_n_HighestPT >= 1",
            #        #"photon_SUEP_BV < 2",
            #        "SUEP_S1_HighestPT < 0.3",
            #    ],
            # },
            # "VRGJhighS": {
            #    "input_method": "HighestPT",
            #    "method_var": "SUEP_nconst_HighestPT",
>>>>>>> 6d277ee9
            #    "SR": [
            #        ["SUEP_S1_HighestPT", ">=", 0.25],
            #        ["SUEP_nconst_HighestPT", ">=", 30],
            #    ],
               "selections": [
                   "photon_pt < 100",
                   "SUEP_nconst_HighestPT > 10",
                   "bjetSel == 1",
                   "minDeltaPhiJetPhoton > 1.5",
                   "deltaPhi_SUEP_photon > 1.5",
                   "ak4jets_inSUEPcluster_n_HighestPT >= 1",
                   "photon_SUEP_BV < 2",
                   "SUEP_S1_HighestPT < 0.3",
               ],
            },
            "VRGJlowS3-highPt": {
               "input_method": "HighestPT",
               "method_var": "SUEP_nconst_HighestPT",
            #    "SR": [
            #        ["SUEP_S1_HighestPT", ">=", 0.25],
            #        ["SUEP_nconst_HighestPT", ">=", 30],
            #    ],
               "selections": [
                   "photon_pt > 100",
                   "SUEP_nconst_HighestPT > 10",
                   "bjetSel == 1",
                   "minDeltaPhiJetPhoton > 1.5",
                   "deltaPhi_SUEP_photon > 1.5",
                   "ak4jets_inSUEPcluster_n_HighestPT >= 1",
                   "photon_SUEP_BV < 2",
                   "SUEP_S1_HighestPT < 0.3",
               ],
            },
        }
    hists = {}
    for output_method in config.keys():
        var_defs.initialize_new_variables(
            output_method, SimpleNamespace(**options), config[output_method]
        )
        if options.get("doSyst", False):
            for syst in config[output_method].get("syst", []):
                if any([j in syst for j in ["JER", "JES"]]):
                    config = fill_utils.get_jet_correction_config(config, syst)
    if options.get("doSyst", False):
        config = fill_utils.get_track_killing_config(config)

    # run the SUEP histogram maker
    histmaker = SUEPDaskHistMaker(config=config, options=options, hists=hists)
    if options["client"] == "local":
        client = histmaker.setupLocalClient(options["nworkers"])
    else:
        client = histmaker.setupSlurmClient(
            n_workers=options["nworkers"], min_workers=2, max_workers=200
        )
    histmaker.run(client, options["samples"])
    client.close()


if __name__ == "__main__":
    main()<|MERGE_RESOLUTION|>--- conflicted
+++ resolved
@@ -171,7 +171,6 @@
                 ],
                 "syst": [],
             },
-<<<<<<< HEAD
             # "SRlimits": {
             #     "input_method": "HighestPT",
             #     "method_var": "SUEP_nconst_HighestPT",
@@ -235,121 +234,6 @@
                "input_method": "HighestPT",
                "method_var": "SUEP_nconst_HighestPT",
                "selections": [
-                   "bjetSel == 1",
-                   "minDeltaPhiJetPhoton > 1.5",
-                   "deltaPhi_SUEP_photon > 1.5",
-                   "ak4jets_inSUEPcluster_n_HighestPT >= 1",
-                   "photon_SUEP_BV < 2",
-                   "SUEP_S1_HighestPT < 0.3",
-               ],
-            },
-            "VRGJlowS3-lowPt": {
-               "input_method": "HighestPT",
-               "method_var": "SUEP_nconst_HighestPT",
-=======
-        }
-    if options["channel"] == "WH-VRGJ":
-        config = {
-            "VRGJlowSOVERLAP": {
-                "input_method": "HighestPT",
-                "method_var": "SUEP_nconst_HighestPT",
-                "selections": [
-                    # "WH_no_doubleCountedPhotons == 1",
-                    "ngood_fastjets >= 1",
-                    "photon_pt > 235",
-                    "SUEP_S1_HighestPT < 0.3",
-                ],
-            },
-            "VRGJlowS": {
-                "input_method": "HighestPT",
-                "method_var": "SUEP_nconst_HighestPT",
-                "selections": [
-                    "WH_no_doubleCountedPhotons == 1",
-                    "ngood_fastjets >= 1",
-                    "photon_pt > 235",
-                    "SUEP_S1_HighestPT < 0.3",
-                ],
-            },
-            # "VRGJlowS": {
-            #    "input_method": "HighestPT",
-            #    "method_var": "SUEP_nconst_HighestPT",
-            # #    "SR": [
-            # #        ["SUEP_S1_HighestPT", ">=", 0.25],
-            # #        ["SUEP_nconst_HighestPT", ">=", 30],
-            # #    ],
-            #    "selections": [
-            #        #"gammaTriggerSel == 1",
-            #        "WH_no_doubleCountedPhotons == 1",
-            #        #"bjetSel == 1",
-            #        #"deltaPhi_SUEP_photon > 1.5",
-            #        #"ak4jets_inSUEPcluster_n_HighestPT >= 1",
-            #        #"photon_SUEP_BV < 2",
-            #        "ngood_fastjets >= 1",
-            #        "SUEP_S1_HighestPT < 0.3",
-            #    ],
-            # },
-            # "VRGJlowSNOAK15": {
-            #    "input_method": "HighestPT",
-            #    #"method_var": "SUEP_nconst_HighestPT",
-            # #    "SR": [
-            # #        ["SUEP_S1_HighestPT", ">=", 0.25],
-            # #        ["SUEP_nconst_HighestPT", ">=", 30],
-            # #    ],
-            #    "selections": [
-            #        #"gammaTriggerSel == 1",
-            #        "WH_no_doubleCountedPhotons == 1",
-            #        #"bjetSel == 1",
-            #        #"deltaPhi_SUEP_photon > 1.5",
-            #        #"ak4jets_inSUEPcluster_n_HighestPT >= 1",
-            #        #"photon_SUEP_BV < 2",
-            #        "SUEP_S1_HighestPT < 0.3",
-            #    ],
-            # },
-            # "VRGJlowSNOAK15NOREM": {
-            #    "input_method": "HighestPT",
-            #    #"method_var": "SUEP_nconst_HighestPT",
-            # #    "SR": [
-            # #        ["SUEP_S1_HighestPT", ">=", 0.25],
-            # #        ["SUEP_nconst_HighestPT", ">=", 30],
-            # #    ],
-            #    "selections": [
-            #        #"gammaTriggerSel == 1",
-            #        #"WH_no_doubleCountedPhotons == 1",
-            #        #"bjetSel == 1",
-            #        #"deltaPhi_SUEP_photon > 1.5",
-            #        #"ak4jets_inSUEPcluster_n_HighestPT >= 1",
-            #        #"photon_SUEP_BV < 2",
-            #        "SUEP_S1_HighestPT < 0.3",
-            #    ],
-            # },
-            # "VRGJhighS": {
-            #    "input_method": "HighestPT",
-            #    "method_var": "SUEP_nconst_HighestPT",
->>>>>>> 6d277ee9
-            #    "SR": [
-            #        ["SUEP_S1_HighestPT", ">=", 0.25],
-            #        ["SUEP_nconst_HighestPT", ">=", 30],
-            #    ],
-               "selections": [
-                   "photon_pt < 100",
-                   "SUEP_nconst_HighestPT > 10",
-                   "bjetSel == 1",
-                   "minDeltaPhiJetPhoton > 1.5",
-                   "deltaPhi_SUEP_photon > 1.5",
-                   "ak4jets_inSUEPcluster_n_HighestPT >= 1",
-                   "photon_SUEP_BV < 2",
-                   "SUEP_S1_HighestPT < 0.3",
-               ],
-            },
-            "VRGJlowS3-highPt": {
-               "input_method": "HighestPT",
-               "method_var": "SUEP_nconst_HighestPT",
-            #    "SR": [
-            #        ["SUEP_S1_HighestPT", ">=", 0.25],
-            #        ["SUEP_nconst_HighestPT", ">=", 30],
-            #    ],
-               "selections": [
-                   "photon_pt > 100",
                    "SUEP_nconst_HighestPT > 10",
                    "bjetSel == 1",
                    "minDeltaPhiJetPhoton > 1.5",
